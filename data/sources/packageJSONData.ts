--- conflicted
+++ resolved
@@ -2714,21 +2714,6 @@
       "codsen-utils": "^1.2.0",
       "he": "^1.2.0",
       "html-entities-not-email-friendly": "^0.8.3",
-<<<<<<< HEAD
-      "ranges-apply": "^7.0.3",
-      "ranges-invert": "^6.0.3",
-      "ranges-process-outside": "^6.0.3",
-      "ranges-push": "^7.0.3",
-      "string-apostrophes": "^4.0.6",
-      "string-collapse-white-space": "^11.0.6",
-      "string-dashes": "^1.2.0",
-      "string-fix-broken-named-entities": "^7.0.6",
-      "string-left-right": "^6.0.6",
-      "string-range-expander": "^4.0.3",
-      "string-remove-widows": "^4.0.6",
-      "string-strip-html": "^13.1.0",
-      "string-trim-spaces-only": "^5.0.3"
-=======
       "ranges-apply": "^7.0.4",
       "ranges-invert": "^6.0.4",
       "ranges-process-outside": "^6.0.4",
@@ -2742,7 +2727,6 @@
       "string-remove-widows": "^4.0.7",
       "string-strip-html": "^13.1.0",
       "string-trim-spaces-only": "^5.0.4"
->>>>>>> eecc5141
     },
     "devDependencies": {
       "lodash.clonedeep": "^4.5.0",
@@ -3056,13 +3040,8 @@
       "globby": "^13.1.3",
       "inquirer": "^9.1.4",
       "lodash.pullall": "^4.2.0",
-<<<<<<< HEAD
-      "minimist": "^1.2.8",
-      "string-left-right": "^6.0.6",
-=======
       "minimist": "^1.2.7",
       "string-left-right": "^6.0.7",
->>>>>>> eecc5141
       "update-notifier": "^6.0.2"
     },
     "devDependencies": {
@@ -3600,11 +3579,7 @@
     },
     "dependencies": {
       "string-strip-html": "^13.1.0",
-<<<<<<< HEAD
-      "string-unfancy": "^6.0.3"
-=======
       "string-unfancy": "^6.0.4"
->>>>>>> eecc5141
     }
   },
   "generate-atomic-css": {
