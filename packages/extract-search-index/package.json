--- conflicted
+++ resolved
@@ -72,10 +72,6 @@
   },
   "dependencies": {
     "string-strip-html": "^13.1.0",
-<<<<<<< HEAD
-    "string-unfancy": "^6.0.3"
-=======
     "string-unfancy": "^6.0.4"
->>>>>>> eecc5141
   }
 }