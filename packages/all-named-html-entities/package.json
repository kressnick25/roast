{
  "name": "all-named-html-entities",
  "version": "1.1.3",
  "description": "Array of all named HTML entities",
  "license": "MIT",
  "engines": {
    "node": ">=8.9"
  },
  "repository": "https://gitlab.com/codsen/codsen/",
  "homepage": "https://gitlab.com/codsen/codsen/tree/master/packages/all-named-html-entities",
  "author": {
    "email": "roy@codsen.com",
    "name": "Roy Revelt",
    "url": "codsen.com"
  },
  "keywords": [
    "string",
    "fix",
    "broken",
    "error",
    "erroneous",
    "html",
    "entities",
    "named",
    "encoding",
    "fixer",
    "range",
    "ranges",
    "return"
  ],
  "main": "dist/all-named-html-entities.cjs.js",
  "module": "dist/all-named-html-entities.esm.js",
  "browser": "dist/all-named-html-entities.umd.js",
  "husky": {
    "hooks": {
      "pre-commit": "npm run format && npm test"
    }
  },
  "ava": {
    "compileEnhancements": false,
    "require": [
      "esm"
    ],
    "timeout": "99m",
    "verbose": true
  },
  "esm": {
    "await": true,
    "cjs": true
  },
  "lect": {
    "babelrc": {
      "override": false,
      "set": false
    },
    "badges": {
      "contributors": true,
      "cov": true,
      "deps": true,
      "deps2d": true,
      "dev": true,
      "downloads": true,
      "license": true,
      "node": true,
      "npm": true,
      "overall": true,
      "runkit": true,
      "travis": true,
      "vulnerabilities": true
    },
    "contribution_types": [
      "Blogposts",
      "Bug reports",
      "Code",
      "Design",
      "Documentation",
      "Event Organizing",
      "Examples",
      "Financial",
      "Funding Finding",
      "Ideas, Planning, & Feedback",
      "Infrastructure (Hosting, Build-Tools, etc)",
      "Plugin/utility libraries",
      "Answering Questions",
      "Reviewed Pull Requests",
      "Talks",
      "Tests",
      "Tools",
      "Translation",
      "Tutorials",
      "Videos"
    ],
    "contributors": [
      {
        "contribution": [
          "Code",
          "Documentation",
          "Tests"
        ],
        "username": "revelt"
      }
    ],
    "eslintrc": {
      "add": [],
      "remove": []
    },
    "files": {
      "delete": [],
      "write_hard": [
        {
          "contents": "",
          "name": ""
        }
      ],
      "write_soft": [
        {
          "contents": "",
          "name": ""
        }
      ]
    },
    "header": {
      "dontQuoteDescription": false,
      "rightFloatedBadge": []
    },
    "licence": {
      "extras": [
        ""
      ]
    },
    "npmignore": {
      "badFiles": [
        "ref.js"
      ],
      "badFolders": [],
      "goodFiles": [],
      "goodFolders": []
    },
    "various": {
      "back_to_top": {
        "enabled": true,
        "label": ""
      },
      "devDependencies": [],
      "travisVersionsOverride": []
    }
  },
  "nyc": {
    "instrument": false,
    "require": [
      "@babel/register"
    ],
    "sourceMap": false
  },
  "devDependencies": {
    "eslint-config-prettier": "^5.0.0",
<<<<<<< HEAD
    "lect": "^0.7.2",
    "prettier": "^1.18.2"
=======
    "eslint-plugin-ava": "^7.1.0",
    "eslint-plugin-import": "^2.17.3",
    "eslint-plugin-no-unsanitized": "^3.0.2",
    "eslint-plugin-prettier": "^3.1.0",
    "esm": "^3.2.25",
    "js-row-num-cli": "^1.5.25",
    "lect": "^0.7.2",
    "nyc": "^14.1.1",
    "prettier": "^1.18.2",
    "rollup": "^1.15.6",
    "rollup-plugin-ascii": "^0.0.3",
    "rollup-plugin-babel": "^4.3.2",
    "rollup-plugin-cleanup": "^3.1.1",
    "rollup-plugin-commonjs": "^10.0.0",
    "rollup-plugin-json": "^4.0.0",
    "rollup-plugin-license": "^0.9.0",
    "rollup-plugin-node-resolve": "^5.0.3",
    "rollup-plugin-strip": "^1.2.1",
    "rollup-plugin-terser": "^5.0.0"
>>>>>>> 8f6b7c41
  }
}<|MERGE_RESOLUTION|>--- conflicted
+++ resolved
@@ -1,6 +1,6 @@
 {
   "name": "all-named-html-entities",
-  "version": "1.1.3",
+  "version": "1.1.2",
   "description": "Array of all named HTML entities",
   "license": "MIT",
   "engines": {
@@ -31,6 +31,20 @@
   "main": "dist/all-named-html-entities.cjs.js",
   "module": "dist/all-named-html-entities.esm.js",
   "browser": "dist/all-named-html-entities.umd.js",
+  "scripts": {
+    "build": "rm -rf dist && rollup -c",
+    "coverage": "nyc report --reporter=json-summary",
+    "dev": "rm -rf dist && rollup -c --dev --silent",
+    "format": "npm run lect && npm run prettier && npm run lint",
+    "lect": "lect",
+    "lint": "./node_modules/.bin/eslint \"**/*.js\" --fix --ignore-pattern \"dist/*\" --ignore-pattern \"rollup.config.js\" --ignore-pattern \"tap/**\"",
+    "prepare": "npm run build",
+    "prettier": "prettier '*.{js,css,scss,vue,md}' --write",
+    "pretest": "npm run build",
+    "test": "npm run lint && npm run unittest && npm run format",
+    "unittest": "./node_modules/.bin/nyc ava && npm run coverage",
+    "version": "npm run build && git add ."
+  },
   "husky": {
     "hooks": {
       "pre-commit": "npm run format && npm test"
@@ -153,11 +167,13 @@
     "sourceMap": false
   },
   "devDependencies": {
+    "@babel/core": "^7.4.5",
+    "@babel/preset-env": "^7.4.5",
+    "@babel/register": "^7.4.4",
+    "ava": "^2.1.0",
+    "babel-plugin-istanbul": "^5.1.4",
+    "eslint": "^5.16.0",
     "eslint-config-prettier": "^5.0.0",
-<<<<<<< HEAD
-    "lect": "^0.7.2",
-    "prettier": "^1.18.2"
-=======
     "eslint-plugin-ava": "^7.1.0",
     "eslint-plugin-import": "^2.17.3",
     "eslint-plugin-no-unsanitized": "^3.0.2",
@@ -177,6 +193,5 @@
     "rollup-plugin-node-resolve": "^5.0.3",
     "rollup-plugin-strip": "^1.2.1",
     "rollup-plugin-terser": "^5.0.0"
->>>>>>> 8f6b7c41
   }
 }