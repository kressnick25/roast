--- conflicted
+++ resolved
@@ -74,13 +74,8 @@
     "globby": "^13.1.3",
     "inquirer": "^9.1.4",
     "lodash.pullall": "^4.2.0",
-<<<<<<< HEAD
-    "minimist": "^1.2.8",
-    "string-left-right": "^6.0.6",
-=======
     "minimist": "^1.2.7",
     "string-left-right": "^6.0.7",
->>>>>>> eecc5141
     "update-notifier": "^6.0.2"
   },
   "devDependencies": {
