{
  "name": "email-comb",
  "version": "3.1.0",
  "description": "Remove unused CSS from email templates",
  "license": "MIT",
  "engines": {
    "node": ">=8.9"
  },
  "repository": "https://gitlab.com/codsen/codsen/",
  "homepage": "https://gitlab.com/codsen/codsen/tree/master/packages/email-comb",
  "author": {
    "email": "roy@codsen.com",
    "name": "Roy Revelt",
    "url": "https://codsen.com"
  },
  "keywords": [
    "email",
    "remove",
    "unused",
    "css",
    "head",
    "styles",
    "body",
    "uncss",
    "inline",
    "from"
  ],
  "main": "dist/email-comb.cjs.js",
  "module": "dist/email-comb.esm.js",
  "browser": "dist/email-comb.umd.js",
  "scripts": {
    "build": "rm -rf dist && rollup -c",
    "coverage": "nyc report --reporter=json-summary",
    "dev": "rm -rf dist && rollup -c --dev --silent",
    "format": "npm run lect && npm run prettier && npm run lint",
    "lect": "lect",
    "lint": "./node_modules/.bin/eslint \"**/*.js\" --fix --ignore-pattern \"dist/*\" --ignore-pattern \"rollup.config.js\" --ignore-pattern \"tap/**\"",
    "prepare": "npm run build",
    "prettier": "prettier '*.{js,css,scss,vue,md}' --write",
    "pretest": "npm run build",
    "test": "npm run lint && npm run unittest && npm run format",
    "unittest": "./node_modules/.bin/nyc ava && npm run coverage",
    "version": "npm run build && git add ."
  },
  "husky": {
    "hooks": {
      "pre-commit": "npm run format && npm test"
    }
  },
  "ava": {
    "cache": false,
    "compileEnhancements": false,
    "require": [
      "esm"
    ],
    "timeout": "1m",
    "verbose": true
  },
  "esm": {
    "await": true,
    "cjs": true
  },
  "lect": {
    "babelrc": {
      "override": false,
      "set": false
    },
    "badges": {
      "contributors": true,
      "cov": true,
      "deps": true,
      "deps2d": true,
      "dev": true,
      "downloads": true,
      "license": true,
      "node": true,
      "npm": true,
      "overall": true,
      "runkit": true,
      "travis": true,
      "vulnerabilities": true
    },
    "contribution_types": [
      "Blogposts",
      "Bug reports",
      "Code",
      "Design",
      "Documentation",
      "Event Organizing",
      "Examples",
      "Financial",
      "Funding Finding",
      "Ideas, Planning, & Feedback",
      "Infrastructure (Hosting, Build-Tools, etc)",
      "Plugin/utility libraries",
      "Answering Questions",
      "Reviewed Pull Requests",
      "Talks",
      "Tests",
      "Tools",
      "Translation",
      "Tutorials",
      "Videos"
    ],
    "contributors": [
      {
        "contribution": [
          "Code",
          "Documentation",
          "Tests"
        ],
        "username": "revelt"
      },
      {
        "contribution": [
          "Bug reports"
        ],
        "username": "stevenvachon"
      },
      {
        "contribution": [
          "Bug reports"
        ],
        "username": "hellocosmin"
      }
    ],
    "eslintrc": {
      "add": [],
      "remove": []
    },
    "files": {
      "delete": [],
      "write_hard": [
        {
          "contents": "",
          "name": ""
        }
      ],
      "write_soft": [
        {
          "contents": "",
          "name": ""
        }
      ]
    },
    "header": {
      "dontQuoteDescription": false,
      "rightFloatedBadge": []
    },
    "licence": {
      "extras": [
        ""
      ]
    },
    "npmignore": {
      "badFiles": [],
      "badFolders": [],
      "goodFiles": [],
      "goodFolders": []
    },
    "various": {
      "back_to_top": {
        "enabled": true,
        "label": ""
      },
      "devDependencies": [
        "rollup-plugin-node-builtins"
      ],
      "travisVersionsOverride": []
    }
  },
  "nyc": {
    "instrument": false,
    "require": [
      "@babel/register"
    ],
    "sourceMap": false
  },
  "dependencies": {
    "array-pull-all-with-glob": "^4.12.25",
    "ast-is-empty": "^1.9.25",
    "lodash.intersection": "^4.4.0",
    "lodash.isplainobject": "^4.0.6",
    "lodash.pullall": "^4.2.0",
    "lodash.uniq": "^4.5.0",
    "matcher": "^2.0.0",
    "ranges-apply": "^3.0.16",
    "ranges-push": "^3.2.0",
    "regex-empty-conditional-comments": "^1.8.25",
    "string-extract-class-names": "^5.8.25",
    "string-match-left-right": "^3.10.25",
<<<<<<< HEAD
    "string-range-expander": "^1.10.25",
    "string-uglify": "^1.0.0"
=======
    "string-range-expander": "^1.10.25"
>>>>>>> 8f6b7c41
  },
  "devDependencies": {
    "@babel/core": "^7.4.5",
    "@babel/preset-env": "^7.4.5",
    "@babel/register": "^7.4.4",
    "ava": "^2.1.0",
    "babel-plugin-istanbul": "^5.1.4",
    "eslint": "^5.16.0",
    "eslint-config-prettier": "^5.0.0",
    "eslint-plugin-ava": "^7.1.0",
    "eslint-plugin-import": "^2.17.3",
    "eslint-plugin-no-unsanitized": "^3.0.2",
    "eslint-plugin-prettier": "^3.1.0",
    "esm": "^3.2.25",
    "js-row-num-cli": "^1.5.25",
    "lect": "^0.7.2",
    "nyc": "^14.1.1",
    "prettier": "^1.18.2",
    "rollup": "^1.15.6",
    "rollup-plugin-ascii": "^0.0.3",
    "rollup-plugin-babel": "^4.3.2",
    "rollup-plugin-cleanup": "^3.1.1",
    "rollup-plugin-commonjs": "^10.0.0",
    "rollup-plugin-json": "^4.0.0",
    "rollup-plugin-license": "^0.9.0",
    "rollup-plugin-node-builtins": "^2.1.2",
    "rollup-plugin-node-resolve": "^5.0.3",
    "rollup-plugin-strip": "^1.2.1",
    "rollup-plugin-terser": "^5.0.0"
  }
}<|MERGE_RESOLUTION|>--- conflicted
+++ resolved
@@ -189,12 +189,8 @@
     "regex-empty-conditional-comments": "^1.8.25",
     "string-extract-class-names": "^5.8.25",
     "string-match-left-right": "^3.10.25",
-<<<<<<< HEAD
     "string-range-expander": "^1.10.25",
     "string-uglify": "^1.0.0"
-=======
-    "string-range-expander": "^1.10.25"
->>>>>>> 8f6b7c41
   },
   "devDependencies": {
     "@babel/core": "^7.4.5",
