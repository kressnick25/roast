/**
 * email-comb
 * Remove unused CSS from email templates
 * Version: 3.1.0
 * Author: Roy Revelt, Codsen Ltd
 * License: MIT
 * Homepage: https://gitlab.com/codsen/codsen/tree/master/packages/email-comb
 */

'use strict';

Object.defineProperty(exports, '__esModule', { value: true });

function _interopDefault (ex) { return (ex && (typeof ex === 'object') && 'default' in ex) ? ex['default'] : ex; }

var stringMatchLeftRight = require('string-match-left-right');
var emptyCondCommentRegex = _interopDefault(require('regex-empty-conditional-comments'));
var pullAllWithGlob = _interopDefault(require('array-pull-all-with-glob'));
var extract = _interopDefault(require('string-extract-class-names'));
var intersection = _interopDefault(require('lodash.intersection'));
var expander = _interopDefault(require('string-range-expander'));
var stringUglify = require('string-uglify');
var isObj = _interopDefault(require('lodash.isplainobject'));
var applySlices = _interopDefault(require('ranges-apply'));
var pullAll = _interopDefault(require('lodash.pullall'));
var isEmpty = _interopDefault(require('ast-is-empty'));
var Slices = _interopDefault(require('ranges-push'));
var uniq = _interopDefault(require('lodash.uniq'));
var matcher = _interopDefault(require('matcher'));

function _typeof(obj) {
  if (typeof Symbol === "function" && typeof Symbol.iterator === "symbol") {
    _typeof = function (obj) {
      return typeof obj;
    };
  } else {
    _typeof = function (obj) {
      return obj && typeof Symbol === "function" && obj.constructor === Symbol && obj !== Symbol.prototype ? "symbol" : typeof obj;
    };
  }

  return _typeof(obj);
}

function _toConsumableArray(arr) {
  return _arrayWithoutHoles(arr) || _iterableToArray(arr) || _nonIterableSpread();
}

function _arrayWithoutHoles(arr) {
  if (Array.isArray(arr)) {
    for (var i = 0, arr2 = new Array(arr.length); i < arr.length; i++) arr2[i] = arr[i];

    return arr2;
  }
}

function _iterableToArray(iter) {
  if (Symbol.iterator in Object(iter) || Object.prototype.toString.call(iter) === "[object Arguments]") return Array.from(iter);
}

function _nonIterableSpread() {
  throw new TypeError("Invalid attempt to spread non-iterable instance");
}

<<<<<<< HEAD
var version = "3.0.2";
=======
function generateShortname(seed) {
  var library = "abcdefghijklmnopqrstuvwxyz";
  var libraryLength = 26;
  var prefix = "";
  if (seed >= libraryLength) {
    prefix = generateShortname(Math.floor(seed / libraryLength) - 1);
  }
  return prefix + library[seed % libraryLength];
}

var version = "3.1.0";
>>>>>>> 8f6b7c41

var isArr = Array.isArray;
var defaults = {
  whitelist: [],
  backend: [],
  uglify: false,
  removeHTMLComments: true,
  removeCSSComments: true,
  doNotRemoveHTMLCommentsWhoseOpeningTagContains: ["[if", "[endif"],
  reportProgressFunc: null,
  reportProgressFuncFrom: 0,
  reportProgressFuncTo: 100
};
function comb(str, opts) {
  var start = Date.now();
  var finalIndexesToDelete = new Slices({
    limitToBeAddedWhitespace: true
  });
  var currentChunksMinifiedSelectors = new Slices();
  var lineBreaksToDelete = new Slices();
  function characterSuitableForNames(_char) {
    return /[-_A-Za-z0-9]/.test(_char);
  }
  function hasOwnProp(obj, prop) {
    return Object.prototype.hasOwnProperty.call(obj, prop);
  }
  function existy(x) {
    return x != null;
  }
  function isStr(something) {
    return typeof something === "string";
  }
  function resetBodyClassOrId() {
    var initObj = arguments.length > 0 && arguments[0] !== undefined ? arguments[0] : {};
    return Object.assign({
      valuesStart: null,
      valueStart: null,
      nameStart: null
    }, initObj);
  }
  var i;
  var prevailingEOL;
  var styleStartedAt;
  var styleEndedAt;
  var headSelectorsArr = [];
  var bodyClassesArr = [];
  var bodyIdsArr = [];
  var commentStartedAt;
  var commentNearlyStartedAt;
  var bodyStartedAt;
  var bodyClass;
  var bodyId;
  var headSelectorsCount = {};
  var totalCounter = 0;
  var checkingInsideCurlyBraces;
  var insideCurlyBraces;
  var beingCurrentlyAt;
  var uglified;
  var allClassesAndIdsWithinHeadFinalUglified;
  var bodyItsTheFirstClassOrId;
  var bogusHTMLComment;
  var ruleChunkStartedAt;
  var headSelectorChunkStartedAt;
  var selectorChunkCanBeDeleted = false;
  var singleSelectorStartedAt;
  var headWholeLineCanBeDeleted;
  var lastKeptChunksCommaAt = null;
  var onlyDeletedChunksFollow = false;
  var bodyClassOrIdCanBeDeleted;
  var round1RangesClone;
  var nonIndentationsWhitespaceLength = 0;
  var commentsLength = 0;
  var regexEmptyStyleTag = /[\n]?\s*<style[^>]*>\s*<\/style\s*>/g;
  var regexEmptyMediaQuery = /[\n]?\s*@(media|supports|document)[^{]*{\s*}/g;
  var badChars = ".# ~\\!@$%^&*()+=,/';:\"?><[]{}|`\t\n";
  var atRulesWhichMightWrapStyles = ["media", "supports", "document"];
  var atRulesWhichNeedToBeIgnored = ["font-feature-values", "counter-style", "namespace", "font-face", "keyframes", "viewport", "charset", "import", "page"];
  var atRuleBreakCharacters = ["{", "(", "<", '"', "'", "@", ";"];
  if (typeof str !== "string") {
    throw new TypeError("email-remove-unused-css: [THROW_ID_01] Input must be string! Currently it's ".concat(_typeof(str)));
  }
  if (!isObj(opts)) {
    if (opts === undefined || opts === null) {
      opts = {};
    } else {
      throw new TypeError("email-remove-unused-css: [THROW_ID_02] Options, second input argument, must be a plain object! Currently it's ".concat(_typeof(opts), ", equal to: ").concat(JSON.stringify(opts, null, 4)));
    }
  }
  if (isStr(opts.doNotRemoveHTMLCommentsWhoseOpeningTagContains)) {
    if (opts.doNotRemoveHTMLCommentsWhoseOpeningTagContains.length) {
      opts.doNotRemoveHTMLCommentsWhoseOpeningTagContains = [opts.doNotRemoveHTMLCommentsWhoseOpeningTagContains];
    } else {
      opts.doNotRemoveHTMLCommentsWhoseOpeningTagContains = [];
    }
  }
  if (isObj(opts) && hasOwnProp(opts, "backend") && isEmpty(opts.backend)) {
    opts.backend = [];
  }
  opts = Object.assign({}, defaults, opts);
  if (isStr(opts.whitelist)) {
    opts.whitelist = [opts.whitelist];
  }
  if (!isArr(opts.whitelist)) {
    throw new TypeError("email-remove-unused-css: [THROW_ID_03] opts.whitelist should be an array, but it was customised to a wrong thing, ".concat(JSON.stringify(opts.whitelist, null, 4)));
  }
  if (opts.whitelist.length > 0 && !opts.whitelist.every(function (el) {
    return isStr(el);
  })) {
    throw new TypeError("email-remove-unused-css: [THROW_ID_04] opts.whitelist array should contain only string-type elements. Currently we\x0Be got:\n".concat(JSON.stringify(opts.whitelist, null, 4)));
  }
  if (!isArr(opts.backend)) {
    throw new TypeError("email-remove-unused-css: [THROW_ID_05] opts.backend should be an array, but it was customised to a wrong thing, ".concat(JSON.stringify(opts.backend, null, 4)));
  }
  if (opts.backend.length > 0 && opts.backend.some(function (val) {
    return !isObj(val);
  })) {
    throw new TypeError("email-remove-unused-css: [THROW_ID_06] opts.backend array should contain only plain objects but it contains something else:\n".concat(JSON.stringify(opts.backend, null, 4)));
  }
  if (opts.backend.length > 0 && !opts.backend.every(function (obj) {
    return hasOwnProp(obj, "heads") && hasOwnProp(obj, "tails");
  })) {
    throw new TypeError("email-remove-unused-css: [THROW_ID_07] every object within opts.backend should contain keys \"heads\" and \"tails\" but currently it's not the case. Whole \"opts.backend\" value array is currently equal to:\n".concat(JSON.stringify(opts.backend, null, 4)));
  }
  if (typeof opts.uglify !== "boolean") {
    if (opts.uglify === 1 || opts.uglify === 0) {
      opts.uglify = !!opts.uglify;
    } else {
      throw new TypeError("email-remove-unused-css: [THROW_ID_08] opts.uglify should be a Boolean. Currently it's set to: ".concat(JSON.stringify(opts.uglify, null, 4), "}"));
    }
  }
  if (opts.reportProgressFunc && typeof opts.reportProgressFunc !== "function") {
    throw new TypeError("email-remove-unused-css: [THROW_ID_09] opts.reportProgressFunc should be a function but it was given as :\n".concat(JSON.stringify(opts.reportProgressFunc, null, 4), " (").concat(_typeof(opts.reportProgressFunc), ")"));
  }
  var allHeads = null;
  var allTails = null;
  if (isArr(opts.backend) && opts.backend.length) {
    allHeads = opts.backend.map(function (headsAndTailsObj) {
      return headsAndTailsObj.heads;
    });
    allTails = opts.backend.map(function (headsAndTailsObj) {
      return headsAndTailsObj.tails;
    });
  }
  var len = str.length;
  var leavePercForLastStage = 0.06;
  var ceil;
  if (opts.reportProgressFunc) {
    ceil = Math.floor((opts.reportProgressFuncTo - (opts.reportProgressFuncTo - opts.reportProgressFuncFrom) * leavePercForLastStage - opts.reportProgressFuncFrom) / 2);
  }
  var trailingLinebreakLengthCorrection = 0;
  if (!str.length || !"\r\n".includes(str[str.length - 1])) {
    trailingLinebreakLengthCorrection = 1;
  }
  var doNothing;
  var doNothingUntil;
  var allClassesAndIdsThatWereCompletelyDeletedFromHead;
  var allClassesAndIdsWithinHeadFinal;
  var allClassesAndIdsWithinHead;
  var allClassesAndIdsWithinBody;
  var headSelectorsCountClone;
  var currentPercentageDone;
  var stateWithinHeadStyles;
  var currentlyWithinQuotes;
  var whitespaceStartedAt;
  var bodyClassesToDelete;
  var lastPercentage = 0;
  var stateWithinBody;
  var bodyIdsToDelete;
  var bodyCssToDelete;
  var headCssToDelete;
  var currentChunk;
  var canDelete;
  var usedOnce;
  var endingsCount = {
    n: 0,
    r: 0,
    rn: 0
  };
  var _loop = function _loop(round) {
    checkingInsideCurlyBraces = false;
    headSelectorChunkStartedAt = null;
    selectorChunkCanBeDeleted = false;
    bodyClassOrIdCanBeDeleted = true;
    headWholeLineCanBeDeleted = true;
    bodyClass = resetBodyClassOrId();
    bodyItsTheFirstClassOrId = true;
    onlyDeletedChunksFollow = false;
    singleSelectorStartedAt = null;
    bodyId = resetBodyClassOrId();
    commentNearlyStartedAt = null;
    stateWithinHeadStyles = false;
    lastKeptChunksCommaAt = null;
    currentlyWithinQuotes = null;
    whitespaceStartedAt = null;
    insideCurlyBraces = false;
    ruleChunkStartedAt = null;
    beingCurrentlyAt = null;
    stateWithinBody = false;
    commentStartedAt = null;
    doNothingUntil = null;
    styleStartedAt = null;
    bodyStartedAt = null;
    currentChunk = null;
    styleEndedAt = null;
    doNothing = false;
    totalCounter += len;
    stepouter: for (i = 0; i < len; i++) {
      if (opts.reportProgressFunc) {
        if (len > 1000 && len < 2000) {
          if (round === 1 && i === 0) {
            opts.reportProgressFunc(Math.floor((opts.reportProgressFuncTo - opts.reportProgressFuncFrom) / 2)
            );
          }
        } else if (len >= 2000) {
          currentPercentageDone = opts.reportProgressFuncFrom + Math.floor(i / len * ceil) + (round === 1 ? 0 : ceil);
          if (currentPercentageDone !== lastPercentage) {
            lastPercentage = currentPercentageDone;
            opts.reportProgressFunc(currentPercentageDone);
          }
        }
      }
      var chr = str[i];
      if (str[i] === "\n") {
        if (str[i - 1] === "\r") {
          if (round === 1) {
            endingsCount.rn++;
          }
        } else {
          if (round === 1) {
            endingsCount.n++;
          }
        }
      } else if (str[i] === "\r" && str[i + 1] !== "\n") {
        if (round === 1) {
          endingsCount.r++;
        }
      }
      if (stateWithinHeadStyles !== true && (
      styleEndedAt === null && styleStartedAt !== null && i >= styleStartedAt ||
      styleStartedAt !== null && styleEndedAt !== null && styleStartedAt > styleEndedAt && styleStartedAt < i)) {
        stateWithinHeadStyles = true;
        stateWithinBody = false;
      } else if (stateWithinBody !== true && bodyStartedAt !== null && (styleStartedAt === null || styleStartedAt < i) && (styleEndedAt === null || styleEndedAt < i)) {
        stateWithinBody = true;
        stateWithinHeadStyles = false;
      }
      if (!doNothing && (str[i] === '"' || str[i] === "'")) {
        if (insideCurlyBraces) {
          if (!currentlyWithinQuotes) {
            currentlyWithinQuotes = str[i];
          } else {
            currentlyWithinQuotes = null;
          }
        }
      }
      if (doNothing) {
        if (doNothingUntil === null || typeof doNothingUntil !== "string" || typeof doNothingUntil === "string" && doNothingUntil.length === 0) {
          doNothing = false;
        } else if (stringMatchLeftRight.matchRightIncl(str, i, doNothingUntil)) {
          if (commentStartedAt !== null) {
            if (round === 1 && opts.removeCSSComments) {
              var lineBreakPresentOnTheLeft = stringMatchLeftRight.matchLeft(str, commentStartedAt, ["\r\n", "\n", "\r"]);
              var startingIndex = commentStartedAt;
              if (lineBreakPresentOnTheLeft) {
                startingIndex -= lineBreakPresentOnTheLeft.length;
              }
              if (str[startingIndex - 1] && characterSuitableForNames(str[startingIndex - 1]) && str[i + doNothingUntil.length] && characterSuitableForNames(str[i + doNothingUntil.length])) {
                finalIndexesToDelete.push(startingIndex, i + doNothingUntil.length, ";");
                commentsLength += i + doNothingUntil.length - startingIndex;
              } else {
                finalIndexesToDelete.push(startingIndex, i + doNothingUntil.length);
                commentsLength += i + doNothingUntil.length - startingIndex;
              }
            }
            commentStartedAt = null;
          }
          i = i + doNothingUntil.length - 1;
          doNothingUntil = null;
          doNothing = false;
          continue stepouter;
        }
      }
      if (!doNothing && str[i] === "<" && str[i + 1] === "s" && str[i + 2] === "t" && str[i + 3] === "y" && str[i + 4] === "l" && str[i + 5] === "e") {
        checkingInsideCurlyBraces = true;
        for (var y = i; y < len; y++) {
          totalCounter++;
          if (str[y] === ">") {
            styleStartedAt = y + 1;
            ruleChunkStartedAt = y + 1;
            break;
          }
        }
      }
      if (!doNothing && stateWithinHeadStyles && str[i] === "<" && str[i + 1] === "/" && str[i + 2] === "s" && str[i + 3] === "t" && str[i + 4] === "y" && str[i + 5] === "l" && str[i + 6] === "e") {
        checkingInsideCurlyBraces = false;
        styleEndedAt = i - 1;
        ruleChunkStartedAt = null;
      }
      if (round === 1 && (stateWithinHeadStyles || stateWithinBody) && str[i] === "/" && str[i + 1] === "*" && !commentStartedAt) {
        commentStartedAt = i;
        doNothing = true;
        doNothingUntil = "*/";
        i++;
        continue stepouter;
      }
      if (!doNothing && stateWithinHeadStyles && str[i] === "@") {
        if (whitespaceStartedAt) {
          whitespaceStartedAt = null;
        }
        var matchedAtTagsName = stringMatchLeftRight.matchRight(str, i, atRulesWhichMightWrapStyles) || stringMatchLeftRight.matchRight(str, i, atRulesWhichNeedToBeIgnored);
        if (matchedAtTagsName) {
          var temp = void 0;
          if (str[i + matchedAtTagsName.length + 1] === ";" || str[i + matchedAtTagsName.length + 1] && !str[i + matchedAtTagsName.length + 1].trim().length && stringMatchLeftRight.matchRight(str, i + matchedAtTagsName.length + 1, ";", {
            trimBeforeMatching: true,
            cb: function cb(_char2, theRemainderOfTheString, index) {
              temp = index;
              return true;
            }
          })) {
            finalIndexesToDelete.push(i, temp ? temp : i + matchedAtTagsName.length + 2);
          }
          var secondaryStopper = void 0;
          for (var z = i + 1; z < len; z++) {
            totalCounter++;
            if (secondaryStopper && str[z] === secondaryStopper) {
              if (str[z] === "}" && atRulesWhichNeedToBeIgnored.includes(matchedAtTagsName) || str[z] === "{" && atRulesWhichMightWrapStyles.includes(matchedAtTagsName)) {
                i = z;
                ruleChunkStartedAt = z + 1;
                continue stepouter;
              } else {
                secondaryStopper = undefined;
                continue;
              }
            }
            if (str[z] === '"' && !secondaryStopper) {
              secondaryStopper = '"';
            } else if (str[z] === "'" && !secondaryStopper) {
              secondaryStopper = "'";
            } else if (str[z] === "(" && !secondaryStopper) {
              secondaryStopper = ")";
            } else if (atRulesWhichNeedToBeIgnored.includes(matchedAtTagsName) && str[z] === "{" && !secondaryStopper) {
              secondaryStopper = "}";
            }
            if (!secondaryStopper && atRuleBreakCharacters.includes(str[z])) {
              var pushRangeFrom = void 0;
              var pushRangeTo = void 0;
              if (str[z] === "{" || str[z] === ";") {
                insideCurlyBraces = false;
                ruleChunkStartedAt = z + 1;
                i = z;
                continue stepouter;
              } else if (str[z] === "@" || str[z] === "<") {
                if (round === 1 && !str.slice(i, z).includes("{") && !str.slice(i, z).includes("(") && !str.slice(i, z).includes('"') && !str.slice(i, z).includes("'")) {
                  pushRangeFrom = i;
                  pushRangeTo = z + (str[z] === ";" ? 1 : 0);
                  finalIndexesToDelete.push(pushRangeFrom, pushRangeTo);
                }
              }
              var iOffset = pushRangeTo ? pushRangeTo - 1 : z - 1 + (str[z] === "{" ? 1 : 0);
              i = iOffset;
              ruleChunkStartedAt = iOffset + 1;
              continue stepouter;
            }
          }
        }
      }
      if (!doNothing && stateWithinHeadStyles && insideCurlyBraces && checkingInsideCurlyBraces && chr === "}" && !currentlyWithinQuotes) {
        insideCurlyBraces = false;
        if (round === 2 && headWholeLineCanBeDeleted && ruleChunkStartedAt) {
          finalIndexesToDelete.push(ruleChunkStartedAt, i + 1);
        }
        if (ruleChunkStartedAt) {
          ruleChunkStartedAt = i + 1;
        }
        headSelectorChunkStartedAt = null;
        selectorChunkCanBeDeleted = false;
        headWholeLineCanBeDeleted = true;
        singleSelectorStartedAt = null;
        lastKeptChunksCommaAt = null;
        onlyDeletedChunksFollow = false;
      }
      if (!doNothing && !commentStartedAt && styleStartedAt && i >= styleStartedAt && (
      styleEndedAt === null && i >= styleStartedAt ||
      styleStartedAt > styleEndedAt && styleStartedAt < i) && i >= beingCurrentlyAt && !insideCurlyBraces) {
        if (singleSelectorStartedAt === null) {
          if (chr === "." || chr === "#") {
            singleSelectorStartedAt = i;
          } else if (chr.trim().length !== 0) {
            if (chr === "}") {
              ruleChunkStartedAt = i + 1;
              currentChunk = null;
            } else if (chr === "<" && str[i + 1] === "!") {
              for (var _y = i; _y < len; _y++) {
                totalCounter++;
                if (str[_y] === ">") {
                  ruleChunkStartedAt = _y + 1;
                  headSelectorChunkStartedAt = _y + 1;
                  i = _y;
                  continue stepouter;
                }
              }
            }
          }
        } else {
          if (singleSelectorStartedAt !== null && !characterSuitableForNames(chr)) {
            var singleSelector = str.slice(singleSelectorStartedAt, i);
            if (round === 2 && !selectorChunkCanBeDeleted && headCssToDelete.includes(singleSelector)) {
              selectorChunkCanBeDeleted = true;
              onlyDeletedChunksFollow = true;
            } else if (round === 2 && !selectorChunkCanBeDeleted) {
              if (opts.uglify && (!isArr(opts.whitelist) || !opts.whitelist.length || !matcher([singleSelector], opts.whitelist).length)) {
                currentChunksMinifiedSelectors.push(singleSelectorStartedAt, i, allClassesAndIdsWithinHeadFinalUglified[allClassesAndIdsWithinHeadFinal.indexOf(singleSelector)]);
              }
              if (chr === ",") {
                lastKeptChunksCommaAt = i;
                onlyDeletedChunksFollow = false;
              }
            }
            if (chr === "." || chr === "#") {
              singleSelectorStartedAt = i;
            } else {
              singleSelectorStartedAt = null;
            }
          }
        }
        if (headSelectorChunkStartedAt === null) {
          if (chr.trim().length !== 0 && chr !== "}" && chr !== ";" && !(str[i] === "/" && str[i + 1] === "*")) {
            selectorChunkCanBeDeleted = false;
            headSelectorChunkStartedAt = i;
          }
        } else {
          if (",{".includes(chr)) {
            var sliceTo = whitespaceStartedAt ? whitespaceStartedAt : i;
            currentChunk = str.slice(headSelectorChunkStartedAt, sliceTo);
            if (round === 1) {
              if (whitespaceStartedAt) {
                if (chr === "," && whitespaceStartedAt < i) {
                  finalIndexesToDelete.push(whitespaceStartedAt, i);
                  nonIndentationsWhitespaceLength += i - whitespaceStartedAt;
                } else if (chr === "{" && whitespaceStartedAt < i - 1) {
                  finalIndexesToDelete.push(whitespaceStartedAt, i - 1);
                  nonIndentationsWhitespaceLength += i - 1 - whitespaceStartedAt;
                }
              }
              headSelectorsArr.push(currentChunk);
            } else {
              if (selectorChunkCanBeDeleted) {
                var fromIndex = headSelectorChunkStartedAt;
                var toIndex = i;
                var tempFindingIndex = void 0;
                if (chr === "{" && str[fromIndex - 1] !== ">" && str[fromIndex - 1] !== "}") {
                  for (var _y2 = headSelectorChunkStartedAt; _y2--;) {
                    totalCounter++;
                    if (str[_y2].trim().length !== 0 && str[_y2] !== ",") {
                      fromIndex = _y2 + 1;
                      break;
                    }
                  }
                  if (str[i - 1].trim().length === 0) {
                    toIndex = i - 1;
                  }
                } else if (chr === "," && str[i + 1].trim().length === 0) {
                  for (var _y3 = i + 1; _y3 < len; _y3++) {
                    totalCounter++;
                    if (str[_y3].trim().length !== 0) {
                      toIndex = _y3;
                      break;
                    }
                  }
                } else if (stringMatchLeftRight.matchLeft(str, fromIndex, "{", {
                  trimBeforeMatching: true,
                  cb: function cb(_char3, theRemainderOfTheString, index) {
                    tempFindingIndex = index;
                    return true;
                  }
                })) {
                  fromIndex = tempFindingIndex + 2;
                }
                var resToPush = expander({
                  str: str,
                  from: fromIndex,
                  to: toIndex,
                  ifRightSideIncludesThisThenCropTightly: ".#",
                  ifRightSideIncludesThisCropItToo: ",",
                  extendToOneSide: "right"
                });
                finalIndexesToDelete.push.apply(finalIndexesToDelete, _toConsumableArray(resToPush));
                if (opts.uglify) {
                  currentChunksMinifiedSelectors.wipe();
                }
              } else {
                if (headWholeLineCanBeDeleted) {
                  headWholeLineCanBeDeleted = false;
                }
                if (onlyDeletedChunksFollow) {
                  onlyDeletedChunksFollow = false;
                }
                if (opts.uglify) {
                  finalIndexesToDelete.push(currentChunksMinifiedSelectors.current());
                  currentChunksMinifiedSelectors.wipe();
                }
              }
            }
            if (chr !== "{") {
              headSelectorChunkStartedAt = null;
            } else if (round === 2) {
              if (!headWholeLineCanBeDeleted && lastKeptChunksCommaAt !== null && onlyDeletedChunksFollow) {
                var deleteUpTo = lastKeptChunksCommaAt + 1;
                if ("\n\r".includes(str[lastKeptChunksCommaAt + 1])) {
                  for (var _y4 = lastKeptChunksCommaAt + 1; _y4 < len; _y4++) {
                    if (str[_y4].trim().length) {
                      deleteUpTo = _y4;
                      break;
                    }
                  }
                }
                finalIndexesToDelete.push(lastKeptChunksCommaAt, deleteUpTo);
                lastKeptChunksCommaAt = null;
                onlyDeletedChunksFollow = false;
              }
            }
          }
        }
      }
      if (!doNothing && !stateWithinHeadStyles && stateWithinBody && str[i] === "/" && stringMatchLeftRight.matchRight(str, i, "body", {
        trimBeforeMatching: true,
        i: true
      }) && stringMatchLeftRight.matchLeft(str, i, "<", {
        trimBeforeMatching: true
      })) {
        stateWithinBody = false;
        bodyStartedAt = null;
      }
      if (!doNothing && str[i] === "<" && stringMatchLeftRight.matchRight(str, i, "body", {
        i: true,
        trimBeforeMatching: true,
        cb: function cb(_char4, theRemainderOfTheString, index) {
          if (round === 1) {
            if (_char4 !== undefined && (_char4.trim() === "" || _char4 === ">")) {
              if (index - i > 5) {
                finalIndexesToDelete.push(i, index, "<body");
                nonIndentationsWhitespaceLength += index - i - 5;
              } else {
                return true;
              }
            }
            return true;
          }
          return true;
        }
      })) {
        for (var _y5 = i; _y5 < len; _y5++) {
          totalCounter++;
          if (str[_y5] === ">") {
            bodyStartedAt = _y5 + 1;
            break;
          }
        }
      }
      if (!doNothing && stateWithinBody && str[i] === "s" && str[i + 1] === "t" && str[i + 2] === "y" && str[i + 3] === "l" && str[i + 4] === "e" && str[i + 5] === "=" && badChars.includes(str[i - 1])
      ) {
          if ("\"'".includes(str[i + 6])) ;
        }
      if (!doNothing && stateWithinBody && str[i] === "c" && str[i + 1] === "l" && str[i + 2] === "a" && str[i + 3] === "s" && str[i + 4] === "s" && badChars.includes(str[i - 1])
      ) {
          var valuesStart = void 0;
          if (str[i + 5] === "=") {
            if (str[i + 6] === '"' || str[i + 6] === "'") {
              valuesStart = i + 7;
            } else if (str[i + 6] && (!str[i + 6].trim().length || "/>".includes(str[i + 6]))) {
              var calculatedRange = expander({
                str: str,
                from: i,
                to: i + 6,
                ifRightSideIncludesThisThenCropTightly: "/>",
                wipeAllWhitespaceOnLeft: true
              });
              finalIndexesToDelete.push.apply(finalIndexesToDelete, _toConsumableArray(calculatedRange));
            }
          } else if (str[i + 5].trim().length === 0) {
            for (var _y6 = i + 5; _y6 < len; _y6++) {
              totalCounter++;
              if (str[_y6].trim().length) {
                if (str[_y6] === "=") {
                  if (_y6 > i + 5 && round === 1) {
                    finalIndexesToDelete.push(i + 5, _y6);
                  }
                  if ((str[_y6 + 1] === '"' || str[_y6 + 1] === "'") && str[_y6 + 2]) {
                    valuesStart = _y6 + 2;
                  } else if (str[_y6 + 1] && str[_y6 + 1].trim().length === 0) {
                    for (var _z = _y6 + 1; _z < len; _z++) {
                      totalCounter++;
                      if (str[_z].trim().length) {
                        if (_z > _y6 + 1 && round === 1) {
                          finalIndexesToDelete.push(_y6 + 1, _z);
                        }
                        if ((str[_z] === '"' || str[_z] === "'") && str[_z + 1]) {
                          valuesStart = _z + 1;
                        }
                        break;
                      }
                    }
                  }
                } else {
                  if (round === 1) {
                    var _calculatedRange = expander({
                      str: str,
                      from: i,
                      to: _y6 - 1,
                      ifRightSideIncludesThisThenCropTightly: "/>",
                      wipeAllWhitespaceOnLeft: true
                    });
                    finalIndexesToDelete.push.apply(finalIndexesToDelete, _toConsumableArray(_calculatedRange));
                  }
                }
                break;
              }
            }
          }
          if (valuesStart) {
            bodyClass = resetBodyClassOrId({
              valuesStart: valuesStart,
              nameStart: i
            });
            if (round === 1) {
              bodyItsTheFirstClassOrId = true;
            } else if (round === 2) {
              bodyClassOrIdCanBeDeleted = true;
            }
          }
        }
      if (!doNothing && bodyStartedAt !== null && str[i] === "i" && str[i + 1] === "d" && badChars.includes(str[i - 1])
      ) {
          var _valuesStart = void 0;
          if (str[i + 2] === "=") {
            if (str[i + 3] === '"' || str[i + 3] === "'") {
              _valuesStart = i + 4;
            } else if (str[i + 3] && (!str[i + 3].trim().length || "/>".includes(str[i + 3]))) {
              var _calculatedRange2 = expander({
                str: str,
                from: i,
                to: i + 3,
                ifRightSideIncludesThisThenCropTightly: "/>",
                wipeAllWhitespaceOnLeft: true
              });
              finalIndexesToDelete.push.apply(finalIndexesToDelete, _toConsumableArray(_calculatedRange2));
            }
          } else if (str[i + 2].trim().length === 0) {
            for (var _y7 = i + 2; _y7 < len; _y7++) {
              totalCounter++;
              if (str[_y7].trim().length) {
                if (str[_y7] === "=") {
                  if (_y7 > i + 2 && round === 1) {
                    finalIndexesToDelete.push(i + 2, _y7);
                  }
                  if ((str[_y7 + 1] === '"' || str[_y7 + 1] === "'") && str[_y7 + 2]) {
                    _valuesStart = _y7 + 2;
                  } else if (str[_y7 + 1] && str[_y7 + 1].trim().length === 0) {
                    for (var _z2 = _y7 + 1; _z2 < len; _z2++) {
                      totalCounter++;
                      if (str[_z2].trim().length) {
                        if (_z2 > _y7 + 1 && round === 1) {
                          finalIndexesToDelete.push(_y7 + 1, _z2);
                        }
                        if ((str[_z2] === '"' || str[_z2] === "'") && str[_z2 + 1]) {
                          _valuesStart = _z2 + 1;
                        }
                        break;
                      }
                    }
                  }
                } else {
                  if (round === 1) {
                    var _calculatedRange3 = expander({
                      str: str,
                      from: i,
                      to: _y7 - 1,
                      ifRightSideIncludesThisThenCropTightly: "/>",
                      wipeAllWhitespaceOnLeft: true
                    });
                    finalIndexesToDelete.push.apply(finalIndexesToDelete, _toConsumableArray(_calculatedRange3));
                  }
                }
                break;
              }
            }
          }
          if (_valuesStart) {
            bodyId = resetBodyClassOrId({
              valuesStart: _valuesStart,
              nameStart: i
            });
            if (round === 1) {
              bodyItsTheFirstClassOrId = true;
            } else if (round === 2) {
              bodyClassOrIdCanBeDeleted = true;
            }
          }
        }
      if (!doNothing && bodyClass.valuesStart !== null && i >= bodyClass.valuesStart && bodyClass.valueStart === null) {
        if (allHeads && stringMatchLeftRight.matchRightIncl(str, i, allHeads)) {
          (function () {
            doNothing = true;
            bodyClassOrIdCanBeDeleted = false;
            if (whitespaceStartedAt && i > whitespaceStartedAt + 1) {
              var _calculatedRange4 = expander({
                str: str,
                from: whitespaceStartedAt,
                to: i,
                ifLeftSideIncludesThisThenCropTightly: "\"'",
                ifRightSideIncludesThisThenCropTightly: "\"'"
              });
              finalIndexesToDelete.push.apply(finalIndexesToDelete, _toConsumableArray(_calculatedRange4));
              whitespaceStartedAt = null;
            } else if (whitespaceStartedAt) {
              whitespaceStartedAt = null;
            }
            var matchedHeads = stringMatchLeftRight.matchRightIncl(str, i, allHeads);
            var findings = opts.backend.find(function (headsTailsObj) {
              return headsTailsObj.heads === matchedHeads;
            });
            doNothingUntil = findings["tails"];
          })();
        } else if (characterSuitableForNames(chr)) {
          bodyClass.valueStart = i;
          if (round === 1) {
            if (bodyItsTheFirstClassOrId && bodyClass.valuesStart !== null && str.slice(bodyClass.valuesStart, i).trim().length === 0 && bodyClass.valuesStart < i) {
              finalIndexesToDelete.push(bodyClass.valuesStart, i);
              nonIndentationsWhitespaceLength += i - bodyClass.valuesStart;
              bodyItsTheFirstClassOrId = false;
            } else if (whitespaceStartedAt !== null && whitespaceStartedAt < i - 1) {
              finalIndexesToDelete.push(whitespaceStartedAt + 1, i);
              nonIndentationsWhitespaceLength += i - whitespaceStartedAt + 1;
            }
          }
        }
      }
      if (!doNothing && bodyClass.valueStart !== null && i > bodyClass.valueStart && (!characterSuitableForNames(chr) || allTails && stringMatchLeftRight.matchRightIncl(str, i, allTails))) {
        var carvedClass = "".concat(str.slice(bodyClass.valueStart, i));
        if (round === 1) {
          bodyClassesArr.push(".".concat(carvedClass));
        } else {
          if (bodyClass.valueStart != null && bodyClassesToDelete.includes(carvedClass)) {
            var expandedRange = expander({
              str: str,
              from: bodyClass.valueStart,
              to: i,
              ifLeftSideIncludesThisThenCropTightly: "\"'",
              ifRightSideIncludesThisThenCropTightly: "\"'",
              wipeAllWhitespaceOnLeft: true
            });
            if (str[expandedRange[0] - 1] && str[expandedRange[0] - 1].trim().length && str[expandedRange[1]] && str[expandedRange[1]].trim().length && (allHeads || allTails) && (allHeads && stringMatchLeftRight.matchLeft(str, expandedRange[0], allTails) || allTails && stringMatchLeftRight.matchRightIncl(str, expandedRange[1], allHeads))) {
              expandedRange[0] += 1;
            }
            finalIndexesToDelete.push.apply(finalIndexesToDelete, _toConsumableArray(expandedRange));
          } else {
            bodyClassOrIdCanBeDeleted = false;
            if (opts.uglify && !(isArr(opts.whitelist) && opts.whitelist.length && matcher([".".concat(carvedClass)], opts.whitelist).length)) {
              finalIndexesToDelete.push(bodyClass.valueStart, i, allClassesAndIdsWithinHeadFinalUglified[allClassesAndIdsWithinHeadFinal.indexOf(".".concat(carvedClass))].slice(1));
            }
          }
        }
        bodyClass.valueStart = null;
      }
      if (!doNothing && bodyId.valueStart !== null && i > bodyId.valueStart && (!characterSuitableForNames(chr) || allTails && stringMatchLeftRight.matchRightIncl(str, i, allTails))) {
        var carvedId = str.slice(bodyId.valueStart, i);
        if (round === 1) {
          bodyIdsArr.push("#".concat(carvedId));
        } else {
          if (bodyId.valueStart != null && bodyIdsToDelete.includes(carvedId)) {
            var _expandedRange = expander({
              str: str,
              from: bodyId.valueStart,
              to: i,
              ifRightSideIncludesThisThenCropTightly: "\"'",
              wipeAllWhitespaceOnLeft: true
            });
            if (str[_expandedRange[0] - 1] && str[_expandedRange[0] - 1].trim().length && str[_expandedRange[1]] && str[_expandedRange[1]].trim().length && (allHeads || allTails) && (allHeads && stringMatchLeftRight.matchLeft(str, _expandedRange[0], allTails) || allTails && stringMatchLeftRight.matchRightIncl(str, _expandedRange[1], allHeads))) {
              _expandedRange[0] += 1;
            }
            finalIndexesToDelete.push.apply(finalIndexesToDelete, _toConsumableArray(_expandedRange));
          } else {
            bodyClassOrIdCanBeDeleted = false;
            if (opts.uglify && !(isArr(opts.whitelist) && opts.whitelist.length && matcher(["#".concat(carvedId)], opts.whitelist).length)) {
              finalIndexesToDelete.push(bodyId.valueStart, i, allClassesAndIdsWithinHeadFinalUglified[allClassesAndIdsWithinHeadFinal.indexOf("#".concat(carvedId))].slice(1));
            }
          }
        }
        bodyId.valueStart = null;
      }
      if (!doNothing && bodyClass.valuesStart != null && (chr === "'" || chr === '"') &&
      i >= bodyClass.valuesStart) {
        if (i === bodyClass.valuesStart) {
          if (round === 1) {
            finalIndexesToDelete.push.apply(finalIndexesToDelete, _toConsumableArray(expander({
              str: str,
              from: bodyClass.nameStart,
              to: i + 1,
              ifRightSideIncludesThisThenCropTightly: "/>",
              wipeAllWhitespaceOnLeft: true
            })));
          }
        } else {
          if (round === 2 && bodyClassOrIdCanBeDeleted) {
            var _expandedRange2 = expander({
              str: str,
              from: bodyClass.valuesStart - 7,
              to: i + 1,
              ifRightSideIncludesThisThenCropTightly: "/>",
              wipeAllWhitespaceOnLeft: true
            });
            if (str[_expandedRange2[0] - 1] && str[_expandedRange2[0] - 1].trim().length && str[_expandedRange2[1]] && str[_expandedRange2[1]].trim().length && (allHeads || allTails) && (allHeads && stringMatchLeftRight.matchLeft(str, _expandedRange2[0], allHeads) || allTails && stringMatchLeftRight.matchRightIncl(str, _expandedRange2[1], allTails))) {
              _expandedRange2[0] += 1;
            }
            finalIndexesToDelete.push.apply(finalIndexesToDelete, _toConsumableArray(_expandedRange2));
          }
          if (whitespaceStartedAt !== null) {
            finalIndexesToDelete.push(whitespaceStartedAt, i);
          }
        }
        bodyClass = resetBodyClassOrId();
      }
      if (!doNothing && bodyId.valuesStart !== null && (chr === "'" || chr === '"') &&
      i >= bodyId.valuesStart) {
        if (i === bodyId.valuesStart) {
          if (round === 1) {
            finalIndexesToDelete.push.apply(finalIndexesToDelete, _toConsumableArray(expander({
              str: str,
              from: bodyId.nameStart,
              to: i + 1,
              ifRightSideIncludesThisThenCropTightly: "/>",
              wipeAllWhitespaceOnLeft: true
            })));
          }
        } else {
          if (round === 2 && bodyClassOrIdCanBeDeleted) {
            var _expandedRange3 = expander({
              str: str,
              from: bodyId.valuesStart - 4,
              to: i + 1,
              ifRightSideIncludesThisThenCropTightly: "/>",
              wipeAllWhitespaceOnLeft: true
            });
            if (str[_expandedRange3[0] - 1] && str[_expandedRange3[0] - 1].trim().length && str[_expandedRange3[1]] && str[_expandedRange3[1]].trim().length && (allHeads || allTails) && (allHeads && stringMatchLeftRight.matchLeft(str, _expandedRange3[0], allHeads) || allTails && stringMatchLeftRight.matchRightIncl(str, _expandedRange3[1], allTails))) {
              _expandedRange3[0] += 1;
            }
            finalIndexesToDelete.push.apply(finalIndexesToDelete, _toConsumableArray(_expandedRange3));
          }
          if (whitespaceStartedAt !== null) {
            finalIndexesToDelete.push(whitespaceStartedAt, i);
          }
        }
        bodyId = resetBodyClassOrId();
      }
      if (!doNothing && bodyId.valuesStart && i >= bodyId.valuesStart && bodyId.valueStart === null) {
        if (allHeads && stringMatchLeftRight.matchRightIncl(str, i, allHeads)) {
          (function () {
            doNothing = true;
            bodyClassOrIdCanBeDeleted = false;
            if (whitespaceStartedAt && i > whitespaceStartedAt + 1) {
              var _calculatedRange5 = expander({
                str: str,
                from: whitespaceStartedAt,
                to: i,
                ifLeftSideIncludesThisThenCropTightly: "\"'",
                ifRightSideIncludesThisThenCropTightly: "\"'"
              });
              finalIndexesToDelete.push.apply(finalIndexesToDelete, _toConsumableArray(_calculatedRange5));
              whitespaceStartedAt = null;
            } else if (whitespaceStartedAt) {
              whitespaceStartedAt = null;
            }
            var matchedHeads = stringMatchLeftRight.matchRightIncl(str, i, allHeads);
            var findings = opts.backend.find(function (headsTailsObj) {
              return headsTailsObj.heads === matchedHeads;
            });
            doNothingUntil = findings["tails"];
          })();
        } else if (characterSuitableForNames(chr)) {
          bodyId.valueStart = i;
          if (round === 1) {
            if (bodyItsTheFirstClassOrId && bodyId.valuesStart !== null && str.slice(bodyId.valuesStart, i).trim().length === 0 && bodyId.valuesStart < i) {
              finalIndexesToDelete.push(bodyId.valuesStart, i);
              nonIndentationsWhitespaceLength += i - bodyId.valuesStart;
              bodyItsTheFirstClassOrId = false;
            } else if (whitespaceStartedAt !== null && whitespaceStartedAt < i - 1) {
              finalIndexesToDelete.push(whitespaceStartedAt + 1, i);
              nonIndentationsWhitespaceLength += i - whitespaceStartedAt + 1;
            }
          }
        }
      }
      if (!doNothing && round === 1) {
        if (commentStartedAt !== null && commentStartedAt < i && str[i] === ">" && !usedOnce) {
          if (opts.doNotRemoveHTMLCommentsWhoseOpeningTagContains && isArr(opts.doNotRemoveHTMLCommentsWhoseOpeningTagContains) && opts.doNotRemoveHTMLCommentsWhoseOpeningTagContains.length && opts.doNotRemoveHTMLCommentsWhoseOpeningTagContains.some(function (val) {
            return val.trim().length && str.slice(commentStartedAt, i).toLowerCase().includes(val);
          })) {
            canDelete = false;
          }
          usedOnce = true;
        }
        if (commentStartedAt !== null && str[i] === ">") {
          if (!bogusHTMLComment && str[i - 1] === "-" && str[i - 2] === "-") {
            var _calculatedRange6 = expander({
              str: str,
              from: commentStartedAt,
              to: i + 1,
              wipeAllWhitespaceOnLeft: true,
              addSingleSpaceToPreventAccidentalConcatenation: true
            });
            if (opts.removeHTMLComments && canDelete) {
              finalIndexesToDelete.push.apply(finalIndexesToDelete, _toConsumableArray(_calculatedRange6));
            }
            commentsLength += _calculatedRange6[1] - _calculatedRange6[0];
            commentStartedAt = null;
            bogusHTMLComment = undefined;
          } else if (bogusHTMLComment) {
            var _calculatedRange7 = expander({
              str: str,
              from: commentStartedAt,
              to: i + 1,
              wipeAllWhitespaceOnLeft: true,
              addSingleSpaceToPreventAccidentalConcatenation: true
            });
            if (opts.removeHTMLComments && canDelete) {
              finalIndexesToDelete.push.apply(finalIndexesToDelete, _toConsumableArray(_calculatedRange7));
            }
            commentsLength += _calculatedRange7[1] - _calculatedRange7[0];
            commentStartedAt = null;
            bogusHTMLComment = undefined;
          }
        }
        if (opts.removeHTMLComments && commentStartedAt === null && str[i] === "<" && str[i + 1] === "!") {
          if ((!allHeads || isArr(allHeads) && allHeads.length && !allHeads.includes("<!")) && (!allTails || isArr(allTails) && allTails.length && !allTails.includes("<!"))) {
            if (!stringMatchLeftRight.matchRight(str, i + 1, "doctype", {
              i: true,
              trimBeforeMatching: true
            }) && !(str[i + 2] === "-" && str[i + 3] === "-" && isArr(opts.doNotRemoveHTMLCommentsWhoseOpeningTagContains) && opts.doNotRemoveHTMLCommentsWhoseOpeningTagContains.length && stringMatchLeftRight.matchRight(str, i + 3, opts.doNotRemoveHTMLCommentsWhoseOpeningTagContains, {
              trimBeforeMatching: true
            }))) {
              commentStartedAt = i;
              usedOnce = false;
              canDelete = true;
            }
            bogusHTMLComment = !(str[i + 2] === "-" && str[i + 3] === "-");
          }
          if (commentStartedAt !== i) {
            commentNearlyStartedAt = i;
          }
        }
      }
      if (!doNothing && chr === "{" && checkingInsideCurlyBraces && !insideCurlyBraces) {
        insideCurlyBraces = true;
        if (whitespaceStartedAt !== null && (str.slice(whitespaceStartedAt, i).includes("\n") || str.slice(whitespaceStartedAt, i).includes("\r"))) {
          finalIndexesToDelete.push(whitespaceStartedAt, i);
        }
      }
      if (!doNothing) {
        if (!str[i].trim().length) {
          if (whitespaceStartedAt === null) {
            whitespaceStartedAt = i;
          }
        } else if (whitespaceStartedAt !== null) {
          whitespaceStartedAt = null;
        }
      }
      if (!doNothing && round === 2 && isArr(round1RangesClone) && round1RangesClone.length && i === round1RangesClone[0][0]) {
        var _temp = round1RangesClone.shift();
        if (_temp[1] - 1 > i) {
          i = _temp[1] - 1;
        }
        continue stepouter;
      }
      if (commentNearlyStartedAt !== null && str[i] === ">") {
        commentNearlyStartedAt = null;
        var _temp2 = void 0;
        if (opts.removeHTMLComments && isArr(opts.doNotRemoveHTMLCommentsWhoseOpeningTagContains) && opts.doNotRemoveHTMLCommentsWhoseOpeningTagContains.length && (opts.doNotRemoveHTMLCommentsWhoseOpeningTagContains.some(function (val) {
          return val.includes("if");
        }) || opts.doNotRemoveHTMLCommentsWhoseOpeningTagContains.some(function (val) {
          return val.includes("mso");
        }) || opts.doNotRemoveHTMLCommentsWhoseOpeningTagContains.some(function (val) {
          return val.includes("ie");
        })) && stringMatchLeftRight.matchRight(str, i, "<!--", {
          trimBeforeMatching: true,
          cb: function cb(_char5, theRemainderOfTheString, index) {
            _temp2 = index;
            return true;
          }
        })) {
          if (stringMatchLeftRight.matchRight(str, _temp2 - 1, "-->", {
            trimBeforeMatching: true,
            cb: function cb(_char6, theRemainderOfTheString, index) {
              _temp2 = index;
              return true;
            }
          })) ;
          i = _temp2 - 1;
          continue;
        }
      }
    }
    if (round === 1) {
      allClassesAndIdsWithinBody = uniq(bodyClassesArr.concat(bodyIdsArr).sort());
      headSelectorsArr.forEach(function (el) {
        extract(el).forEach(function (selector) {
          if (Object.prototype.hasOwnProperty.call(headSelectorsCount, selector)) {
            headSelectorsCount[selector] += 1;
          } else {
            headSelectorsCount[selector] = 1;
          }
        });
      });
      headSelectorsCountClone = Object.assign({}, headSelectorsCount);
      allClassesAndIdsWithinHead = uniq(headSelectorsArr.reduce(function (arr, el) {
        return arr.concat(extract(el));
      }, [])).sort();
      var preppedHeadSelectorsArr = Array.from(headSelectorsArr);
      var deletedFromHeadArr = [];
      for (var _y8 = 0, len2 = preppedHeadSelectorsArr.length; _y8 < len2; _y8++) {
        totalCounter++;
        var _temp3 = void 0;
        if (existy(preppedHeadSelectorsArr[_y8])) {
          _temp3 = extract(preppedHeadSelectorsArr[_y8]);
        }
        if (!_temp3.every(function (el) {
          return allClassesAndIdsWithinBody.includes(el);
        })) {
          var _deletedFromHeadArr;
          (_deletedFromHeadArr = deletedFromHeadArr).push.apply(_deletedFromHeadArr, _toConsumableArray(extract(preppedHeadSelectorsArr[_y8])));
          preppedHeadSelectorsArr.splice(_y8, 1);
          _y8 -= 1;
          len2 -= 1;
        }
      }
      deletedFromHeadArr = uniq(pullAllWithGlob(deletedFromHeadArr, opts.whitelist));
      var preppedAllClassesAndIdsWithinHead;
      if (preppedHeadSelectorsArr.length > 0) {
        preppedAllClassesAndIdsWithinHead = preppedHeadSelectorsArr.reduce(function (arr, el) {
          return arr.concat(extract(el));
        }, []);
      } else {
        preppedAllClassesAndIdsWithinHead = [];
      }
      headCssToDelete = pullAllWithGlob(pullAll(uniq(Array.from(allClassesAndIdsWithinHead)), bodyClassesArr.concat(bodyIdsArr)), opts.whitelist);
      bodyCssToDelete = uniq(pullAllWithGlob(pullAll(bodyClassesArr.concat(bodyIdsArr), preppedAllClassesAndIdsWithinHead), opts.whitelist));
      headCssToDelete = uniq(headCssToDelete.concat(intersection(deletedFromHeadArr, bodyCssToDelete))).sort();
      bodyClassesToDelete = bodyCssToDelete.filter(function (s) {
        return s.startsWith(".");
      }).map(function (s) {
        return s.slice(1);
      });
      bodyIdsToDelete = bodyCssToDelete.filter(function (s) {
        return s.startsWith("#");
      }).map(function (s) {
        return s.slice(1);
      });
      allClassesAndIdsThatWereCompletelyDeletedFromHead = Object.keys(headSelectorsCountClone).filter(function (singleSelector) {
        return headSelectorsCountClone[singleSelector] < 1;
      });
      bodyClassesToDelete = uniq(bodyClassesToDelete.concat(intersection(pullAllWithGlob(allClassesAndIdsWithinBody, opts.whitelist), allClassesAndIdsThatWereCompletelyDeletedFromHead).filter(function (val) {
        return val[0] === ".";
      })
      .map(function (val) {
        return val.slice(1);
      })));
      var allClassesAndIdsWithinBodyThatWereWhitelisted = matcher(allClassesAndIdsWithinBody, opts.whitelist);
      bodyCssToDelete = uniq(bodyCssToDelete.concat(bodyClassesToDelete.map(function (val) {
        return ".".concat(val);
      }), bodyIdsToDelete.map(function (val) {
        return "#".concat(val);
      }))).sort();
      allClassesAndIdsWithinHeadFinal = pullAll(pullAll(Array.from(allClassesAndIdsWithinHead), bodyCssToDelete), headCssToDelete);
      if (isArr(allClassesAndIdsWithinBodyThatWereWhitelisted) && allClassesAndIdsWithinBodyThatWereWhitelisted.length) {
        allClassesAndIdsWithinBodyThatWereWhitelisted.forEach(function (classOrId) {
          if (!allClassesAndIdsWithinHeadFinal.includes(classOrId)) {
            allClassesAndIdsWithinHeadFinal.push(classOrId);
          }
        });
      }
      if (opts.uglify) {
        allClassesAndIdsWithinHeadFinalUglified = stringUglify.uglifyArr(allClassesAndIdsWithinHeadFinal);
      }
      uglified = opts.uglify ? allClassesAndIdsWithinHeadFinal.map(function (name, id) {
        return [name, allClassesAndIdsWithinHeadFinalUglified[id]];
      }) : null;
      if (finalIndexesToDelete.current()) {
        round1RangesClone = Array.from(finalIndexesToDelete.current());
      } else {
        round1RangesClone = null;
      }
      if (endingsCount.rn > endingsCount.r && endingsCount.rn > endingsCount.n) {
        prevailingEOL = "\r\n";
      } else if (endingsCount.r > endingsCount.rn && endingsCount.r > endingsCount.n) {
        prevailingEOL = "\r";
      } else {
        prevailingEOL = "\n";
      }
    } else if (round === 2) {
      if (!"\r\n".includes(str[len - 1])) {
        finalIndexesToDelete.push(len, len, prevailingEOL);
      }
    }
  };
  for (var round = 1; round <= 2; round++) {
    _loop(round);
  }
  finalIndexesToDelete.push(lineBreaksToDelete.current());
  if (str.length && finalIndexesToDelete.current()) {
    str = applySlices(str, finalIndexesToDelete.current());
    finalIndexesToDelete.wipe();
  }
  var startingPercentageDone = opts.reportProgressFuncTo - (opts.reportProgressFuncTo - opts.reportProgressFuncFrom) * leavePercForLastStage;
  if (opts.reportProgressFunc && len >= 2000) {
    currentPercentageDone = Math.floor(startingPercentageDone + (opts.reportProgressFuncTo - startingPercentageDone) / 5
    );
    if (currentPercentageDone !== lastPercentage) {
      lastPercentage = currentPercentageDone;
      opts.reportProgressFunc(currentPercentageDone);
    }
  }
  while (regexEmptyMediaQuery.test(str)) {
    str = str.replace(regexEmptyMediaQuery, "");
    totalCounter += str.length;
  }
  if (opts.reportProgressFunc && len >= 2000) {
    currentPercentageDone = Math.floor(startingPercentageDone + (opts.reportProgressFuncTo - startingPercentageDone) / 5 * 2);
    if (currentPercentageDone !== lastPercentage) {
      lastPercentage = currentPercentageDone;
      opts.reportProgressFunc(currentPercentageDone);
    }
  }
  str = str.replace(regexEmptyStyleTag, "\n");
  totalCounter += str.length;
  if (opts.reportProgressFunc && len >= 2000) {
    currentPercentageDone = Math.floor(startingPercentageDone + (opts.reportProgressFuncTo - startingPercentageDone) / 5 * 3);
    if (currentPercentageDone !== lastPercentage) {
      lastPercentage = currentPercentageDone;
      opts.reportProgressFunc(currentPercentageDone);
    }
  }
  var tempLen = str.length;
  str = str.replace(emptyCondCommentRegex(), "");
  totalCounter += str.length;
  if (tempLen !== str.length) {
    commentsLength += str.length - tempLen;
  }
  if (opts.reportProgressFunc && len >= 2000) {
    currentPercentageDone = Math.floor(startingPercentageDone + (opts.reportProgressFuncTo - startingPercentageDone) / 5 * 4);
    if (currentPercentageDone !== lastPercentage) {
      lastPercentage = currentPercentageDone;
      opts.reportProgressFunc(currentPercentageDone);
    }
  }
  tempLen = str.length;
  str = str.replace(/(\r?\n|\r)*[ ]*(\r?\n|\r)+/g, prevailingEOL);
  if (tempLen !== str.length) {
    nonIndentationsWhitespaceLength += str.length - tempLen;
  }
  totalCounter += str.length;
  if (opts.reportProgressFunc && len >= 2000) {
    currentPercentageDone = Math.floor(startingPercentageDone + (opts.reportProgressFuncTo - startingPercentageDone));
    if (currentPercentageDone !== lastPercentage) {
      lastPercentage = currentPercentageDone;
      opts.reportProgressFunc(currentPercentageDone);
    }
  }
  if (str.length) {
    if ((!str[0].trim().length || !str[str.length - 1].trim().length) && str.length !== str.trim().length) {
      nonIndentationsWhitespaceLength += str.length - str.trim().length;
    }
    str = "".concat(str.trim()).concat(prevailingEOL);
  }
  return {
    log: {
      timeTakenInMiliseconds: Date.now() - start,
      traversedTotalCharacters: totalCounter,
      traversedTimesInputLength: len ? Math.round(totalCounter / len * 100) / 100 : 0,
      originalLength: len,
      cleanedLength: str.length,
      bytesSaved: Math.max(len - str.length, 0),
      percentageReducedOfOriginal: len ? Math.round(Math.max(len - str.length, 0) * 100 / len) : 0,
      nonIndentationsWhitespaceLength: Math.max(nonIndentationsWhitespaceLength - trailingLinebreakLengthCorrection, 0),
      nonIndentationsTakeUpPercentageOfOriginal: len && Math.max(nonIndentationsWhitespaceLength - trailingLinebreakLengthCorrection, 0) ? Math.round(Math.max(nonIndentationsWhitespaceLength, 0) * 100 / len) : 0,
      commentsLength: commentsLength,
      commentsTakeUpPercentageOfOriginal: len && commentsLength ? Math.round(commentsLength * 100 / len) : 0,
      uglified: uglified
    },
    result: str,
    allInHead: allClassesAndIdsWithinHead,
    allInBody: allClassesAndIdsWithinBody,
    deletedFromHead: headCssToDelete.sort(),
    deletedFromBody: bodyCssToDelete.sort()
  };
}

exports.comb = comb;
exports.defaults = defaults;
exports.version = version;<|MERGE_RESOLUTION|>--- conflicted
+++ resolved
@@ -62,21 +62,7 @@
   throw new TypeError("Invalid attempt to spread non-iterable instance");
 }
 
-<<<<<<< HEAD
-var version = "3.0.2";
-=======
-function generateShortname(seed) {
-  var library = "abcdefghijklmnopqrstuvwxyz";
-  var libraryLength = 26;
-  var prefix = "";
-  if (seed >= libraryLength) {
-    prefix = generateShortname(Math.floor(seed / libraryLength) - 1);
-  }
-  return prefix + library[seed % libraryLength];
-}
-
 var version = "3.1.0";
->>>>>>> 8f6b7c41
 
 var isArr = Array.isArray;
 var defaults = {
