--- conflicted
+++ resolved
@@ -22,21 +22,7 @@
 import uniq from 'lodash.uniq';
 import matcher from 'matcher';
 
-<<<<<<< HEAD
-var version = "3.0.2";
-=======
-function generateShortname(seed) {
-  const library = "abcdefghijklmnopqrstuvwxyz";
-  const libraryLength = 26;
-  let prefix = "";
-  if (seed >= libraryLength) {
-    prefix = generateShortname(Math.floor(seed / libraryLength) - 1);
-  }
-  return prefix + library[seed % libraryLength];
-}
-
 var version = "3.1.0";
->>>>>>> 8f6b7c41
 
 const isArr = Array.isArray;
 const defaults = {
