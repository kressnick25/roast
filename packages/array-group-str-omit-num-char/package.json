{
  "name": "array-group-str-omit-num-char",
  "version": "2.0.16",
  "description": "Groups array of strings by omitting number characters",
  "license": "MIT",
  "engines": {
    "node": ">=8.9"
  },
  "repository": "https://gitlab.com/codsen/codsen/",
  "homepage": "https://gitlab.com/codsen/codsen/tree/master/packages/array-group-str-omit-num-char",
  "author": {
    "email": "roy@codsen.com",
    "name": "Roy Revelt",
    "url": "codsen.com"
  },
  "keywords": [
    "array",
    "string",
    "strings",
    "group",
    "filter",
    "common",
    "remove",
    "digits",
    "matching",
    "reduce",
    "length",
    "display",
    "list",
    "classes",
    "ids"
  ],
  "main": "dist/array-group-str-omit-num-char.cjs.js",
  "module": "dist/array-group-str-omit-num-char.esm.js",
  "browser": "dist/array-group-str-omit-num-char.umd.js",
  "husky": {
    "hooks": {
      "pre-commit": "npm run format && npm test"
    }
  },
  "ava": {
    "compileEnhancements": false,
    "require": [
      "esm"
    ],
    "timeout": "99m",
    "verbose": true
  },
  "esm": {
    "await": true,
    "cjs": true
  },
  "lect": {
    "babelrc": {
      "override": false,
      "set": false
    },
    "badges": {
      "contributors": true,
      "cov": true,
      "deps": true,
      "deps2d": true,
      "dev": true,
      "downloads": true,
      "license": true,
      "node": true,
      "npm": true,
      "overall": true,
      "runkit": true,
      "travis": true,
      "vulnerabilities": true
    },
    "contribution_types": [
      "Blogposts",
      "Bug reports",
      "Code",
      "Design",
      "Documentation",
      "Event Organizing",
      "Examples",
      "Financial",
      "Funding Finding",
      "Ideas, Planning, & Feedback",
      "Infrastructure (Hosting, Build-Tools, etc)",
      "Plugin/utility libraries",
      "Answering Questions",
      "Reviewed Pull Requests",
      "Talks",
      "Tests",
      "Tools",
      "Translation",
      "Tutorials",
      "Videos"
    ],
    "contributors": [
      {
        "contribution": [
          "Code",
          "Documentation",
          "Tests"
        ],
        "username": "revelt"
      }
    ],
    "eslintrc": {
      "add": [],
      "remove": []
    },
    "files": {
      "delete": [],
      "write_hard": [
        {
          "contents": "",
          "name": ""
        }
      ],
      "write_soft": [
        {
          "contents": "",
          "name": ""
        }
      ]
    },
    "header": {
      "dontQuoteDescription": false,
      "rightFloatedBadge": []
    },
    "licence": {
      "extras": [
        ""
      ]
    },
    "npmignore": {
      "badFiles": [],
      "badFolders": [],
      "goodFiles": [],
      "goodFolders": []
    },
    "various": {
      "back_to_top": {
        "enabled": true,
        "label": ""
      },
      "devDependencies": [],
      "travisVersionsOverride": []
    }
  },
  "nyc": {
    "instrument": false,
    "require": [
      "@babel/register"
    ],
    "sourceMap": false
  },
<<<<<<< HEAD
=======
  "dependencies": {
    "check-types-mini": "^5.7.21",
    "lodash.isplainobject": "^4.0.6",
    "lodash.uniq": "^4.5.0",
    "ranges-apply": "^3.0.16"
  },
>>>>>>> 8f6b7c41
  "devDependencies": {
    "eslint-config-prettier": "^5.0.0",
<<<<<<< HEAD
    "lect": "^0.7.2",
    "prettier": "^1.18.2"
=======
    "eslint-plugin-ava": "^7.1.0",
    "eslint-plugin-import": "^2.17.3",
    "eslint-plugin-no-unsanitized": "^3.0.2",
    "eslint-plugin-prettier": "^3.1.0",
    "esm": "^3.2.25",
    "js-row-num-cli": "^1.5.25",
    "lect": "^0.7.2",
    "nyc": "^14.1.1",
    "prettier": "^1.18.2",
    "rollup": "^1.15.6",
    "rollup-plugin-ascii": "^0.0.3",
    "rollup-plugin-babel": "^4.3.2",
    "rollup-plugin-cleanup": "^3.1.1",
    "rollup-plugin-commonjs": "^10.0.0",
    "rollup-plugin-json": "^4.0.0",
    "rollup-plugin-license": "^0.9.0",
    "rollup-plugin-node-resolve": "^5.0.3",
    "rollup-plugin-strip": "^1.2.1",
    "rollup-plugin-terser": "^5.0.0"
>>>>>>> 8f6b7c41
  }
}<|MERGE_RESOLUTION|>--- conflicted
+++ resolved
@@ -1,6 +1,6 @@
 {
   "name": "array-group-str-omit-num-char",
-  "version": "2.0.16",
+  "version": "2.0.15",
   "description": "Groups array of strings by omitting number characters",
   "license": "MIT",
   "engines": {
@@ -33,6 +33,20 @@
   "main": "dist/array-group-str-omit-num-char.cjs.js",
   "module": "dist/array-group-str-omit-num-char.esm.js",
   "browser": "dist/array-group-str-omit-num-char.umd.js",
+  "scripts": {
+    "build": "rm -rf dist && rollup -c",
+    "coverage": "nyc report --reporter=json-summary",
+    "dev": "rm -rf dist && rollup -c --dev --silent",
+    "format": "npm run lect && npm run prettier && npm run lint",
+    "lect": "lect",
+    "lint": "./node_modules/.bin/eslint \"**/*.js\" --fix --ignore-pattern \"dist/*\" --ignore-pattern \"rollup.config.js\" --ignore-pattern \"tap/**\"",
+    "prepare": "npm run build",
+    "prettier": "prettier '*.{js,css,scss,vue,md}' --write",
+    "pretest": "npm run build",
+    "test": "npm run lint && npm run unittest && npm run format",
+    "unittest": "./node_modules/.bin/nyc ava && npm run coverage",
+    "version": "npm run build && git add ."
+  },
   "husky": {
     "hooks": {
       "pre-commit": "npm run format && npm test"
@@ -152,21 +166,20 @@
     ],
     "sourceMap": false
   },
-<<<<<<< HEAD
-=======
   "dependencies": {
     "check-types-mini": "^5.7.21",
     "lodash.isplainobject": "^4.0.6",
     "lodash.uniq": "^4.5.0",
     "ranges-apply": "^3.0.16"
   },
->>>>>>> 8f6b7c41
   "devDependencies": {
+    "@babel/core": "^7.4.5",
+    "@babel/preset-env": "^7.4.5",
+    "@babel/register": "^7.4.4",
+    "ava": "^2.1.0",
+    "babel-plugin-istanbul": "^5.1.4",
+    "eslint": "^5.16.0",
     "eslint-config-prettier": "^5.0.0",
-<<<<<<< HEAD
-    "lect": "^0.7.2",
-    "prettier": "^1.18.2"
-=======
     "eslint-plugin-ava": "^7.1.0",
     "eslint-plugin-import": "^2.17.3",
     "eslint-plugin-no-unsanitized": "^3.0.2",
@@ -186,6 +199,5 @@
     "rollup-plugin-node-resolve": "^5.0.3",
     "rollup-plugin-strip": "^1.2.1",
     "rollup-plugin-terser": "^5.0.0"
->>>>>>> 8f6b7c41
   }
 }