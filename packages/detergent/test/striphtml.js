import tap from "tap";
// import { det as det1 } from "../dist/detergent.esm.js";
<<<<<<< HEAD
// import { det as det1 } from "../dist/detergent.esm.js";
=======
>>>>>>> bc91a29d
import { det, mixer } from "../t-util/util.js";

tap.test(
  `01 - ${`\u001b[${32}m${`strip HTML`}\u001b[${39}m`} - healthy tag pair`,
  (t) => {
    mixer({
      stripHtml: true,
    }).forEach((opt, n) => {
      t.equal(
        det(t, n, `text <a>text</a> text`, opt).res,
        "text text text",
        JSON.stringify(opt, null, 4)
      );
    });
    mixer({
      stripHtml: false,
    }).forEach((opt, n) => {
      t.equal(
        det(t, n, `text <a>text</a> text`, opt).res,
        "text <a>text</a> text",
        JSON.stringify(opt, null, 4)
      );
    });
    t.end();
  }
);

tap.test(
  `02 - ${`\u001b[${32}m${`strip HTML`}\u001b[${39}m`} - closing tag without a slash`,
  (t) => {
    const input = `text <a>text<a> text`;
    mixer({
      stripHtml: true,
    }).forEach((opt, n) => {
      t.equal(
        det(t, n, input, opt).res,
        "text text text",
        JSON.stringify(opt, null, 4)
      );
    });
    mixer({
      stripHtml: false,
    }).forEach((opt, n) => {
      t.equal(det(t, n, input, opt).res, input, JSON.stringify(opt, null, 4));
    });
    t.end();
  }
);

tap.test(
  `03 - ${`\u001b[${32}m${`strip HTML`}\u001b[${39}m`} - unrecognised tag`,
  (t) => {
    const input = `text <error>text<error> text`;
    mixer({
      stripHtml: true,
    }).forEach((opt, n) => {
      t.equal(
        det(t, n, input, opt).res,
        "text text text",
        JSON.stringify(opt, null, 4)
      );
    });
    mixer({
      stripHtml: false,
    }).forEach((opt, n) => {
      t.equal(det(t, n, input, opt).res, input, JSON.stringify(opt, null, 4));
    });
    t.end();
  }
);

tap.test(
  `04 - ${`\u001b[${32}m${`strip HTML`}\u001b[${39}m`} - strips nonsense tags`,
  (t) => {
    const input =
      'text <sldkfj asdasd="lekjrtt" lgkdjfld="lndllkjfg">text<hgjkd> text';
    mixer({
      stripHtml: true,
    }).forEach((opt, n) => {
      t.equal(
        det(t, n, input, opt).res,
        "text text text",
        JSON.stringify(opt, null, 4)
      );
    });
    mixer({
      stripHtml: false,
    }).forEach((opt, n) => {
      t.equal(det(t, n, input, opt).res, input, JSON.stringify(opt, null, 4));
    });
    t.end();
  }
);

tap.test(
  `05 - ${`\u001b[${32}m${`strip HTML`}\u001b[${39}m`} - strips legit HTML`,
  (t) => {
    const input = 'text <a href="#" style="display: block;">text</a> text';
    mixer({
      stripHtml: true,
    }).forEach((opt, n) => {
      t.equal(
        det(t, n, input, opt).res,
        "text text text",
        JSON.stringify(opt, null, 4)
      );
    });
    mixer({
      stripHtml: false,
    }).forEach((opt, n) => {
      t.equal(det(t, n, input, opt).res, input, JSON.stringify(opt, null, 4));
    });
    t.end();
  }
);

tap.test(
  `06 - ${`\u001b[${32}m${`strip HTML`}\u001b[${39}m`} - strips non-ignored singleton tags`,
  (t) => {
    const input = "<hr>";
    mixer({
      stripHtml: true,
    }).forEach((opt, n) => {
      t.equal(det(t, n, input, opt).res, "", JSON.stringify(opt, null, 4));
    });
    mixer({
      stripHtml: false,
      useXHTML: false,
    }).forEach((opt, n) => {
      t.equal(det(t, n, input, opt).res, input, JSON.stringify(opt, null, 4));
    });
    mixer({
      stripHtml: false,
      useXHTML: true,
    }).forEach((opt, n) => {
      t.equal(det(t, n, input, opt).res, "<hr/>", JSON.stringify(opt, null, 4));
    });
    t.end();
  }
);

tap.test(
  `07 - ${`\u001b[${32}m${`strip HTML`}\u001b[${39}m`} - custom ignored singleton tag`,
  (t) => {
    mixer({
      stripHtml: true,
      useXHTML: false,
      stripHtmlButIgnoreTags: ["hr"],
    }).forEach((opt, i) => {
      t.equal(
        det(t, 0, `<hr>`, opt).res,
        "<hr>",
        `opt #${i}:\n${JSON.stringify(opt, null, 4)}`
      );
    });
    t.end();
  }
);

tap.test(
  `08 - ${`\u001b[${32}m${`strip HTML`}\u001b[${39}m`} - opts.useXHTML - removes slash`,
  (t) => {
    mixer({
      stripHtml: true,
      useXHTML: false,
      stripHtmlButIgnoreTags: ["hr"],
    }).forEach((opt, i) => {
      t.equal(
        det(t, 0, `<hr/>`, opt).res,
        "<hr>",
        `opt #${i}:\n${JSON.stringify(opt, null, 4)}`
      );
    });
    t.end();
  }
);

tap.test(
  `09 - ${`\u001b[${32}m${`strip HTML`}\u001b[${39}m`} - opts.useXHTML - adds slash`,
  (t) => {
    mixer({
      useXHTML: true,
      stripHtml: true,
      stripHtmlButIgnoreTags: ["hr"],
    }).forEach((opt, n) => {
      t.equal(
        det(t, n, `<hr>`, opt).res,
        "<hr/>",
        JSON.stringify(opt, null, 4)
      );
    });
    t.end();
  }
);

tap.test(
  `10 - ${`\u001b[${32}m${`strip HTML`}\u001b[${39}m`} - opts.useXHTML - keeps slash`,
  (t) => {
    mixer({
      useXHTML: true,
      stripHtml: true,
      stripHtmlButIgnoreTags: ["hr"],
    }).forEach((opt, n) => {
      t.equal(
        det(t, n, `<hr>`, opt).res,
        "<hr/>",
        JSON.stringify(opt, null, 4)
      );
    });
    t.end();
  }
);

tap.test(
  `11 - ${`\u001b[${32}m${`strip HTML`}\u001b[${39}m`} - opts.useXHTML - minimal case`,
  (t) => {
    mixer({
      stripHtml: true,
    }).forEach((opt, n) => {
      t.equal(
        det(t, n, `a<div>b</div>c`, opt).res,
        "a b c",
        JSON.stringify(opt, null, 4)
      );
    });
    t.end();
  }
);

tap.test(
  `12 - ${`\u001b[${32}m${`strip HTML`}\u001b[${39}m`} - opts.useXHTML - minimal case`,
  (t) => {
    mixer({
      stripHtml: false,
    }).forEach((opt, n) => {
      t.equal(
        det(t, n, `a<div>b</div>c`, opt).res,
        "a<div>b</div>c",
        JSON.stringify(opt, null, 4)
      );
    });
    t.end();
  }
);

tap.test(
  `13 - ${`\u001b[${32}m${`strip HTML`}\u001b[${39}m`} - opts.useXHTML - minimal case`,
  (t) => {
    mixer({
      stripHtml: false,
    }).forEach((opt, n) => {
      t.equal(
        det(t, n, `\u0000a\u0001<div>\u0002b\u0002</div>\u0004c\u0005`, opt)
          .res,
        "a<div>b</div>c",
        JSON.stringify(opt, null, 4)
      );
    });
    t.end();
  }
);

tap.test(
  `14 - ${`\u001b[${32}m${`strip HTML`}\u001b[${39}m`} - opts.useXHTML - minimal case`,
  (t) => {
    mixer({
      convertEntities: true,
      stripHtml: false,
    }).forEach((opt, n) => {
      t.equal(
        det(t, n, `\u00A3a\u00A3<div>\u00A3b\u00A3</div>\u00A3c\u00A3`, opt)
          .res,
        "&pound;a&pound;<div>&pound;b&pound;</div>&pound;c&pound;",
        JSON.stringify(opt, null, 4)
      );
    });
    t.end();
  }
);

tap.test(
  `15 - ${`\u001b[${32}m${`strip HTML`}\u001b[${39}m`} - single tag`,
  (t) => {
    t.equal(
      det(t, 0, `<div>`, {
        stripHtml: false,
      }).res,
      "<div>",
      "15"
    );
    t.end();
  }
);

tap.test(
  `16 - ${`\u001b[${32}m${`strip HTML`}\u001b[${39}m`} - single tag`,
  (t) => {
    t.equal(
      det(t, 0, `<a>`, {
        stripHtml: false,
      }).res,
      "<a>",
      "16"
    );
    t.end();
  }
);

tap.test(
  `17 - ${`\u001b[${32}m${`strip HTML`}\u001b[${39}m`} - single tag`,
  (t) => {
    t.equal(
      det(t, 0, '<a style="font-size: red;">', {
        stripHtml: false,
      }).res,
      '<a style="font-size: red;">',
      "17"
    );
    t.end();
  }
);

tap.test(
  `18 - ${`\u001b[${32}m${`strip HTML`}\u001b[${39}m`} - single tag`,
  (t) => {
    t.equal(
      det(t, 0, `<div>`, {
        stripHtml: true,
      }).res,
      "",
      "18"
    );
    t.end();
  }
);

tap.test(
  `19 - ${`\u001b[${32}m${`strip HTML`}\u001b[${39}m`} - single tag, lowercase`,
  (t) => {
    t.equal(
      det(t, 0, `<a>`, {
        stripHtml: true,
      }).res,
      "",
      "19"
    );
    t.end();
  }
);

tap.test(
  `20 - ${`\u001b[${32}m${`strip HTML`}\u001b[${39}m`} - single tag, uppercase`,
  (t) => {
    const input = `<A>`;
    mixer({
      stripHtml: true,
    }).forEach((opt, n) => {
      t.equal(det(t, n, input, opt).res, "", JSON.stringify(opt, null, 4));
    });
    mixer({
      stripHtml: false,
    }).forEach((opt, n) => {
      t.equal(det(t, n, input, opt).res, input, JSON.stringify(opt, null, 4));
    });
    t.end();
  }
);

tap.test(
  `21 - ${`\u001b[${32}m${`strip HTML`}\u001b[${39}m`} - single tag`,
  (t) => {
    t.equal(
      det(t, 0, '<a style="font-size: red;">', {
        stripHtml: true,
      }).res,
      "",
      "21"
    );
    t.end();
  }
);

tap.test(
  `22 - ${`\u001b[${32}m${`strip HTML`}\u001b[${39}m`} - strips <script> tags incl. contents`,
  (t) => {
    mixer({
      stripHtml: true,
    }).forEach((opt, n) => {
      t.equal(
        det(t, n, `a<script>var i = 0;</script>b`, opt).res,
        "a b",
        JSON.stringify(opt, null, 4)
      );
    });
    t.end();
  }
);

tap.test(
  `23 - ${`\u001b[${32}m${`strip HTML`}\u001b[${39}m`} - strips <script> tags incl. contents`,
  (t) => {
    mixer({
      stripHtml: true,
    }).forEach((opt, n) => {
      t.equal(
        det(t, n, `<script>var i = 0;</script>b`, opt).res,
        "b",
        JSON.stringify(opt, null, 4)
      );
    });
    t.end();
  }
);

tap.test(
  `24 - ${`\u001b[${32}m${`strip HTML`}\u001b[${39}m`} - strips <script> tags incl. contents`,
  (t) => {
    mixer({
      stripHtml: true,
    }).forEach((opt, n) => {
      t.equal(
        det(t, n, `a<script>var i = 0;</script>`, opt).res,
        "a",
        JSON.stringify(opt, null, 4)
      );
    });
    t.end();
  }
);

tap.test(
  `25 - ${`\u001b[${32}m${`strip HTML`}\u001b[${39}m`} - strips <script> tags incl. contents`,
  (t) => {
    mixer({
      stripHtml: true,
    }).forEach((opt, n) => {
      t.equal(
        det(t, n, `<script>var i = 0;</script>`, opt).res,
        "",
        JSON.stringify(opt, null, 4)
      );
    });
    t.end();
  }
);

tap.test(
  `26 - ${`\u001b[${32}m${`strip HTML`}\u001b[${39}m`} - <script> tags with whitespace within closing tags`,
  (t) => {
    mixer({
      stripHtml: true,
    }).forEach((opt, n) => {
      t.equal(
        det(t, n, `a<script>var i = 0;</script        >b`, opt).res,
        "a b",
        JSON.stringify(opt, null, 4)
      );
    });
    t.end();
  }
);

tap.test(
  `27 - ${`\u001b[${32}m${`strip HTML`}\u001b[${39}m`} - <script> sneaky case`,
  (t) => {
    mixer({
      removeLineBreaks: false,
      removeWidows: true,
      stripHtml: true,
    }).forEach((opt, n) => {
      t.equal(
        det(t, n, `a<script>var i = 0;</script        `, opt).res,
        "a",
        JSON.stringify(opt, null, 4)
      );
    });
    t.end();
  }
);

tap.test(
  `28 - ${`\u001b[${32}m${`strip HTML`}\u001b[${39}m`} - <script> sneaky case`,
  (t) => {
    mixer({
      removeLineBreaks: false,
      removeWidows: true,
      stripHtml: true,
    }).forEach((opt, n) => {
      t.equal(
        det(t, n, `a<script>var i = 0;</script`, opt).res,
        "a",
        JSON.stringify(opt, null, 4)
      );
    });
    t.end();
  }
);

tap.test(
  `29 - ${`\u001b[${32}m${`strip HTML`}\u001b[${39}m`} - retaining b tags by default`,
  (t) => {
    mixer({
      removeWidows: false,
    }).forEach((opt, n) => {
      t.equal(
        det(
          t,
          n,
          'test text is being <b class="test" id="br">set in bold</b> here',
          opt
        ).res,
        'test text is being <b class="test" id="br">set in bold</b> here',
        JSON.stringify(opt, null, 4)
      );
    });
    t.end();
  }
);

tap.test(
  `30 - ${`\u001b[${32}m${`strip HTML`}\u001b[${39}m`} - retaining b tags by default`,
  (t) => {
    mixer({
      removeWidows: false,
    }).forEach((opt, n) => {
      t.equal(
        det(
          t,
          n,
          'test text is being < b class="test" >set in bold< /  b > here',
          opt
        ).res,
        'test text is being <b class="test">set in bold</b> here',
        JSON.stringify(opt, null, 4)
      );
    });
    t.end();
  }
);

tap.test(
  `31 - ${`\u001b[${32}m${`strip HTML`}\u001b[${39}m`} - tag pair's closing tag's slash is put on a wrong side`,
  (t) => {
    mixer({
      removeWidows: false,
    }).forEach((opt, n) => {
      t.equal(
        det(t, n, `a <sup>c<sup/> d`, opt).res,
        "a <sup>c</sup> d",
        JSON.stringify(opt, null, 4)
      );
    });
    t.end();
  }
);

tap.test(
  `32 - ${`\u001b[${32}m${`strip HTML`}\u001b[${39}m`} - tag pair's closing tag's slash is put on a wrong side`,
  (t) => {
    mixer({
      removeWidows: false,
    }).forEach((opt, n) => {
      t.equal(
        det(t, n, `test text is being < b >set in bold< b /> here`, opt).res,
        "test text is being <b>set in bold</b> here",
        JSON.stringify(opt, null, 4)
      );
    });
    t.end();
  }
);

tap.test(
  `33 - ${`\u001b[${32}m${`strip HTML`}\u001b[${39}m`} - tag pair's closing tag's slash is put on a wrong side`,
  (t) => {
    mixer({
      removeWidows: false,
    }).forEach((opt, n) => {
      t.equal(
        det(t, n, `test text is being <B>set in bold<B/> here`, opt).res,
        "test text is being <B>set in bold</B> here",
        JSON.stringify(opt, null, 4)
      );
    });
    t.end();
  }
);

tap.test(
  `34 - ${`\u001b[${32}m${`strip HTML`}\u001b[${39}m`} - tag pair's closing tag's slash is put on a wrong side`,
  (t) => {
    mixer({
      removeWidows: false,
    }).forEach((opt, n) => {
      t.equal(
        det(t, n, `test text is being <b class="h">set in bold<b/> here`, opt)
          .res,
        `test text is being <b class="h">set in bold</b> here`,
        JSON.stringify(opt, null, 4)
      );
    });
    t.end();
  }
);

tap.test(
  `35 - ${`\u001b[${32}m${`strip HTML`}\u001b[${39}m`} - retaining i tags by default`,
  (t) => {
    mixer({
      removeWidows: false,
    }).forEach((opt, n) => {
      t.equal(
        det(t, n, `test text is being <i>set in italic</i> here`, opt).res,
        "test text is being <i>set in italic</i> here",
        JSON.stringify(opt, null, 4)
      );
    });
    t.end();
  }
);

tap.test(
  `36 - ${`\u001b[${32}m${`strip HTML`}\u001b[${39}m`} - retaining i tags by default`,
  (t) => {
    mixer({
      removeWidows: false,
    }).forEach((opt, n) => {
      t.equal(
        det(t, n, `test text is being < i >set in italic< /  i > here`, opt)
          .res,
        "test text is being <i>set in italic</i> here",
        JSON.stringify(opt, null, 4)
      );
    });
    t.end();
  }
);

tap.test(
  `37 - ${`\u001b[${32}m${`strip HTML`}\u001b[${39}m`} - retaining i tags by default`,
  (t) => {
    mixer({
      removeWidows: false,
    }).forEach((opt, n) => {
      t.equal(
        det(t, n, `test text is being < I >set in italic<   I /> here`, opt)
          .res,
        "test text is being <I>set in italic</I> here",
        JSON.stringify(opt, null, 4)
      );
    });
    t.end();
  }
);

tap.test(
  `38 - ${`\u001b[${32}m${`strip HTML`}\u001b[${39}m`} - retaining strong tags by default`,
  (t) => {
    mixer({
      removeWidows: false,
    }).forEach((opt, n) => {
      t.equal(
        det(
          t,
          n,
          `test text is being <strong id="main">set in bold</ strong> here`,
          opt
        ).res,
        `test text is being <strong id="main">set in bold</strong> here`,
        JSON.stringify(opt, null, 4)
      );
    });
    t.end();
  }
);

tap.test(
  `39 - ${`\u001b[${32}m${`strip HTML`}\u001b[${39}m`} - retaining strong tags by default`,
  (t) => {
    mixer({
      removeWidows: false,
    }).forEach((opt, n) => {
      t.equal(
        det(
          t,
          n,
          `test text is being <strong id="main">set in bold<strong/> here`,
          opt
        ).res,
        `test text is being <strong id="main">set in bold</strong> here`,
        JSON.stringify(opt, null, 4)
      );
    });
    t.end();
  }
);

tap.test(
  `40 - ${`\u001b[${32}m${`strip HTML`}\u001b[${39}m`} - retaining strong tags by default`,
  (t) => {
    mixer({
      removeWidows: false,
    }).forEach((opt, n) => {
      t.equal(
        det(
          t,
          n,
          'test text is being < StRoNg >set in bold<StRoNg class="z1" / > here',
          opt
        ).res,
        `test text is being <StRoNg>set in bold</StRoNg class="z1"> here`,
        JSON.stringify(opt, null, 4)
      );
    });
    t.end();
  }
);

tap.test(
  `41 - ${`\u001b[${32}m${`strip HTML`}\u001b[${39}m`} - retaining strong tags by default`,
  (t) => {
    mixer({
      removeWidows: false,
    }).forEach((opt, n) => {
      t.equal(
        det(t, n, `test text is being <em>set in emphasis</em> here`, opt).res,
        "test text is being <em>set in emphasis</em> here",
        JSON.stringify(opt, null, 4)
      );
    });
    t.end();
  }
);

tap.test(
  `42 - ${`\u001b[${32}m${`strip HTML`}\u001b[${39}m`} - retaining strong tags by default`,
  (t) => {
    mixer({
      removeWidows: false,
    }).forEach((opt, n) => {
      t.equal(
        det(
          t,
          n,
          'test text is being <em id="main">set in emphasis<em/> here',
          opt
        ).res,
        `test text is being <em id="main">set in emphasis</em> here`,
        JSON.stringify(opt, null, 4)
      );
    });
    t.end();
  }
);

tap.test(
  `43 - ${`\u001b[${32}m${`strip HTML`}\u001b[${39}m`} - retaining strong tags by default`,
  (t) => {
    mixer({
      removeWidows: false,
    }).forEach((opt, n) => {
      t.equal(
        det(
          t,
          n,
          `test text is being < em >set in emphasis<  em  / > here`,
          opt
        ).res,
        "test text is being <em>set in emphasis</em> here",
        JSON.stringify(opt, null, 4)
      );
    });
    t.end();
  }
);

tap.test(`44 - widow removal is aware of surrounding html`, (t) => {
  const input = `<a b c d>`;
  mixer({
    removeWidows: true,
    convertEntities: false,
    replaceLineBreaks: false,
    removeLineBreaks: false,
    stripHtml: false,
  }).forEach((opt, n) => {
    t.equal(det(t, n, input, opt).res, input, "46.01");
  });
  t.end();
});

tap.test(`45 - widow removal is aware of surrounding html`, (t) => {
  const input = `<a w="1" x="y" z="x">\n<!--[if (gte mso 9)|(IE)]>\n<td a="b:c;" d="e" f="g">`;
  mixer({
    removeWidows: true,
    convertEntities: false,
    replaceLineBreaks: false,
    removeLineBreaks: false,
    stripHtml: false,
  }).forEach((opt, n) => {
    t.equal(det(t, n, input, opt).res, input, "47.01");
  });
  t.end();
});

tap.test(`46 - a JSX pattern`, (t) => {
  const input = `<A b>c</A>
</>< /></ >< / >`;
  mixer({
    stripHtml: true,
  }).forEach((opt, n) => {
    t.equal(det(t, n, input, opt).res, "c", "48.01");
  });
  mixer({
    stripHtml: false,
    replaceLineBreaks: false,
    removeLineBreaks: false,
  }).forEach((opt, n) => {
    t.equal(
      det(t, n, input, opt).res,
      `<A b>c</A>
</></></></>`,
      "48.02"
    );
  });
  t.end();
});<|MERGE_RESOLUTION|>--- conflicted
+++ resolved
@@ -1,9 +1,5 @@
 import tap from "tap";
 // import { det as det1 } from "../dist/detergent.esm.js";
-<<<<<<< HEAD
-// import { det as det1 } from "../dist/detergent.esm.js";
-=======
->>>>>>> bc91a29d
 import { det, mixer } from "../t-util/util.js";
 
 tap.test(
